import io
import json
import os
from contextlib import contextmanager
from datetime import datetime
from typing import Any, Dict, Iterator, List, Tuple
import math

import requests
from requests import Response
from shapely.wkb import dumps
from shapely.geometry import shape, Polygon, MultiPolygon
from datapump_utils.exceptions import EmptyResponseException, UnexpectedResponseError
from datapump_utils.logger import get_logger
from datapump_utils.secrets import token
from datapump_utils.util import bucket_suffix, api_prefix
from datapump_utils.s3 import get_s3_path, s3_client
from datapump_utils.slack import slack_webhook


# environment should be set via environment variable. This can be done when deploying the lambda function.
if "ENV" in os.environ:
    ENV = os.environ["ENV"]
else:
    ENV = "dev"

LOGGER = get_logger(__name__)
SUMMARIZE_NEW_AOIS_NAME = "new_user_aoi"
DIRNAME = os.path.dirname(__file__)
DATASETS = json.loads(os.environ["DATASETS"]) if "DATASETS" in os.environ else dict()
GEOSTORE_PAGE_SIZE = 1000


def handler(event: Dict[str, Any], context: Dict[str, Any]) -> Dict[str, Any]:
    """
    Main Lambda function
    """

    LOGGER.info("Check for pending areas")

    now: datetime = datetime.now()

    try:
        areas: List[Any] = get_pending_areas()
        geostore_ids: List[str] = get_geostore_ids(areas)
        if geostore_ids:
            geostore: Dict[str, Any] = get_geostore(geostore_ids)
            geostore_path = (
                f"geotrellis/features/geostore/aoi-{now.strftime('%Y%m%d')}.tsv"
            )
            geostore_bucket = f"gfw-pipelines{bucket_suffix()}"

            with geostore_to_wkb(geostore) as wkb:
                s3_client().put_object(
                    Body=str.encode(wkb.getvalue()),
                    Bucket=geostore_bucket,
                    Key=geostore_path,
                )

            LOGGER.info(f"Found {len(geostore['data'])} pending areas")
            geostore_full_path = get_s3_path(geostore_bucket, geostore_path)

            # heuristic for how many workers we'll need to process this in Spark/EMR
            worker_count = math.ceil(len(geostore_ids) / 500)

            return {
                "status": "NEW_AREAS_FOUND",
                "instance_size": "r4.2xlarge",
                "instance_count": worker_count,
                "feature_src": geostore_full_path,
                "feature_type": "geostore",
                "analyses": ["gladalerts", "annualupdate_minimal"],
                "datasets": DATASETS["geostore"],
                "name": SUMMARIZE_NEW_AOIS_NAME,
                "upload_type": "append",
                "get_summary": True,
            }
        else:
            slack_webhook("INFO", "No new user areas found. Doing nothing.")
            return {"status": "NO_NEW_AREAS_FOUND"}
    except EmptyResponseException:
        slack_webhook("INFO", "No new user areas found. Doing nothing.")
        return {"status": "NO_NEW_AREAS_FOUND"}
    except Exception as e:
        LOGGER.error(str(e))
        return {"status": "ERROR", "message": str(e)}


def get_pending_areas() -> List[Any]:
    """
    Request to GFW API to get list of user areas which were recently submitted and need to be added to nightly updates
    """

    LOGGER.debug("Get pending Areas")
    LOGGER.debug(f"Using token {token()} for {api_prefix()} API")
    headers: Dict[str, str] = {"Authorization": f"Bearer {token()}"}

    sync_url: str = f"http://{api_prefix()}-api.globalforestwatch.org/v2/area/sync"
    sync_resp = requests.post(sync_url, headers=headers)

    if sync_resp.status_code != 200:
        raise Exception(
            f"v2/area/sync API failed with status code {sync_resp.status_code}, can't process areas"
        )

    pending_areas: List[Any] = []
    has_next_page = True
    page_size = GEOSTORE_PAGE_SIZE
    page_number = 1

    while has_next_page:
        url: str = f"http://{api_prefix()}-api.globalforestwatch.org/v2/area?status=pending&all=true&page[number]={page_number}&page[size]={page_size}"
        r: Response = requests.get(url, headers=headers)

        if r.status_code != 200:
            raise UnexpectedResponseError(
                f"Get areas returned response {r.status_code} on page number {page_number}"
            )

        page_areas = r.json()
        page_number += 1
        pending_areas += page_areas["data"]
        has_next_page = page_areas["links"]["self"] != page_areas["links"]["last"]

    return pending_areas


def get_geostore_ids(areas: List[Any]) -> List[str]:
    """
    Extract Geostore ID from user area
    """

    LOGGER.debug("Get Geostore IDs")
    geostore_ids: List[str] = list()
    for area in areas:
        if "attributes" in area.keys() and "geostore" in area["attributes"].keys():
            LOGGER.debug(
                f"Found geostore {area['attributes']['geostore']} for area {area['id']} "
            )
            geostore_ids.append(area["attributes"]["geostore"])
        else:
            LOGGER.warning(f"Cannot find geostore ID for area {area['id']} - skip")

    LOGGER.debug(f"IDS: {geostore_ids}")

    return geostore_ids


def get_geostore(geostore_ids: List[str]) -> Dict[str, Any]:
    """
    Get Geostore Geometry using list of geostore IDs
    """

    LOGGER.debug("Get Geostore Geometries by IDs")

    headers: Dict[str, str] = {"Authorization": f"Bearer {token()}"}
    url: str = f"https://{api_prefix()}-api.globalforestwatch.org/v2/geostore/find-by-ids"
    geostores: Dict[str, Any] = {"data": []}
<<<<<<< HEAD

    for i in range(0, len(geostore_ids), GEOSTORE_PAGE_SIZE):
        payload: Dict[str, List[str]] = {
            "geostores": geostore_ids[i : i + GEOSTORE_PAGE_SIZE]
        }

        retries = 0
        while retries < 2:
            r: Response = requests.post(url, json=payload, headers=headers)

            if r.status_code != 200:
                if retries > 1:
                    raise UnexpectedResponseError(
                        f"geostore/find-by-ids returned response {r.status_code} on block {i}"
                    )
                else:
                    retries += 1
            else:
                geostores["data"] += r.json()["data"]
                break

=======

    for i in range(0, len(geostore_ids), GEOSTORE_PAGE_SIZE):
        payload: Dict[str, List[str]] = {
            "geostores": geostore_ids[i : i + GEOSTORE_PAGE_SIZE]
        }

        retries = 0
        while retries < 2:
            r: Response = requests.post(url, json=payload, headers=headers)

            if r.status_code != 200:
                if retries > 1:
                    raise UnexpectedResponseError(
                        f"geostore/find-by-ids returned response {r.status_code} on block {i}"
                    )
                else:
                    retries += 1
            else:
                geostores["data"] += r.json()["data"]
                break

>>>>>>> 26a39f42
    return geostores


@contextmanager
def geostore_to_wkb(geostore: Dict[str, Any]) -> Iterator[io.StringIO]:
    """
    Convert Geojson to WKB. Slice geometries into 1x1 degree tiles
    """

    LOGGER.debug("Convert Geometries to WKB")

    extent_1x1: List[Tuple[Polygon, bool, bool]] = _get_extent_1x1()
    wkb = io.StringIO()

    LOGGER.debug("Start writing to virtual TSV file")
    # Column Header
    wkb.write(f"geostore_id\tgeom\ttcl\tglad\n")

    # Body
    try:
        for g in geostore["data"]:
            geom: Polygon = shape(
                g["geostore"]["data"]["attributes"]["geojson"]["features"][0][
                    "geometry"
                ]
            )

            # if GEOS thinks geom is invalid, try calling buffer(0) to rewrite it without changing the geometry
            if not geom.is_valid:
                geom = geom.buffer(0)
                if (
                    not geom.is_valid
                ):  # is still invalid, we'll need to look into this, but skip for now
                    LOGGER.warning(f"Invalid geometry {g['id']}: {geom.wkt}")

            for tile in extent_1x1:
                if geom.intersects(tile[0]):
                    LOGGER.debug(
                        f"Feature {g['geostoreId']} intersects with bounds {tile[0].bounds} -> add to WKB"
                    )
                    intersecting_polygon = _get_intersecting_polygon(geom, tile[0])

                    if intersecting_polygon:
                        wkb.write(
                            f"{g['geostoreId']}\t{dumps(intersecting_polygon, hex=True)}\t{tile[1]}\t{tile[2]}\n"
                        )
        yield wkb

    finally:
        wkb.close()


def _get_intersecting_polygon(feature_geom, tile_geom):
    """
    Get intersection of feature and tile, and ensure the result is either a Polygon or MultiPolygon,
    or returns None if the intersection contains no polygons.
    """

    intersection = feature_geom.intersection(tile_geom)

    if intersection.type == "Polygon" or intersection.type == "MultiPolygon":
        return intersection
    elif intersection.type == "GeometryCollection":
        polygons = [geom for geom in intersection.geoms if geom.type == "Polygon"]

        if len(polygons) == 1:
            return polygons[0]
        elif len(polygons) > 1:
            return MultiPolygon(polygons)
        else:
            return None
    else:
        return None


def _get_extent_1x1() -> List[Tuple[Polygon, bool, bool]]:
    """
    Fetch 1x1 degree extent file
    """
    LOGGER.debug("Fetch Extent File")
    result_bucket = os.environ["S3_BUCKET_PIPELINE"]
    response: Dict[str, Any] = s3_client().get_object(
        Bucket=result_bucket, Key="geotrellis/features/extent_1x1.geojson",
    )

    glad_tiles: Dict[str, Any] = json.load(response["Body"])

    extent_1x1: List[Tuple[Polygon, bool, bool]] = list()

    LOGGER.debug("Read Extent Features")

    for feature in glad_tiles["features"]:
        geom: Polygon = shape(feature["geometry"])
        extent_1x1.append(
            (geom, feature["properties"]["tcl"], feature["properties"]["glad"])
        )

    return extent_1x1<|MERGE_RESOLUTION|>--- conflicted
+++ resolved
@@ -28,7 +28,7 @@
 SUMMARIZE_NEW_AOIS_NAME = "new_user_aoi"
 DIRNAME = os.path.dirname(__file__)
 DATASETS = json.loads(os.environ["DATASETS"]) if "DATASETS" in os.environ else dict()
-GEOSTORE_PAGE_SIZE = 1000
+GEOSTORE_PAGE_SIZE = 100
 
 
 def handler(event: Dict[str, Any], context: Dict[str, Any]) -> Dict[str, Any]:
@@ -156,7 +156,6 @@
     headers: Dict[str, str] = {"Authorization": f"Bearer {token()}"}
     url: str = f"https://{api_prefix()}-api.globalforestwatch.org/v2/geostore/find-by-ids"
     geostores: Dict[str, Any] = {"data": []}
-<<<<<<< HEAD
 
     for i in range(0, len(geostore_ids), GEOSTORE_PAGE_SIZE):
         payload: Dict[str, List[str]] = {
@@ -178,29 +177,6 @@
                 geostores["data"] += r.json()["data"]
                 break
 
-=======
-
-    for i in range(0, len(geostore_ids), GEOSTORE_PAGE_SIZE):
-        payload: Dict[str, List[str]] = {
-            "geostores": geostore_ids[i : i + GEOSTORE_PAGE_SIZE]
-        }
-
-        retries = 0
-        while retries < 2:
-            r: Response = requests.post(url, json=payload, headers=headers)
-
-            if r.status_code != 200:
-                if retries > 1:
-                    raise UnexpectedResponseError(
-                        f"geostore/find-by-ids returned response {r.status_code} on block {i}"
-                    )
-                else:
-                    retries += 1
-            else:
-                geostores["data"] += r.json()["data"]
-                break
-
->>>>>>> 26a39f42
     return geostores
 
 
