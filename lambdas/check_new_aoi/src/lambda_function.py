--- conflicted
+++ resolved
@@ -95,16 +95,7 @@
     LOGGER.debug("Get pending Areas")
     LOGGER.debug(f"Using token {token()} for {api_prefix()} API")
     headers: Dict[str, str] = {"Authorization": f"Bearer {token()}"}
-<<<<<<< HEAD
-    url: str = f"http://{api_prefix()}-api.globalforestwatch.org/v2/area?all=true"
-    r: Response = requests.get(url, headers=headers)
-
-    all_areas = r.json()
-    pending_areas = {"data": []}
-    for area in all_areas["data"]:
-        if area["attributes"]["status"] == "pending":
-            pending_areas["data"].append(area)
-=======
+
     sync_url: str = f"http://{api_prefix()}-api.globalforestwatch.org/v2/area/sync"
     sync_resp = requests.post(sync_url, headers=headers)
 
@@ -126,7 +117,6 @@
         page_number += 1
         pending_areas += page_areas["data"]
         has_next_page = page_areas["links"]["self"] != page_areas["links"]["last"]
->>>>>>> 4e1e5ef6
 
     return pending_areas
 
