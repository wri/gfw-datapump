import io
import json
import os
from contextlib import contextmanager
from datetime import datetime
from typing import Any, Dict, Iterator, List, Tuple, Set
import math
import traceback

import requests
from requests import Response
from shapely.wkb import dumps
from shapely.geometry import shape, Polygon, MultiPolygon
from datapump_utils.exceptions import EmptyResponseException, UnexpectedResponseError
from datapump_utils.logger import get_logger
from datapump_utils.secrets import token
from datapump_utils.util import bucket_suffix, api_prefix
from datapump_utils.s3 import get_s3_path, s3_client
from datapump_utils.slack import slack_webhook
from datapump_utils.dataset import update_aoi_statuses


# environment should be set via environment variable. This can be done when deploying the lambda function.
if "ENV" in os.environ:
    ENV = os.environ["ENV"]
else:
    ENV = "dev"

LOGGER = get_logger(__name__)
SUMMARIZE_NEW_AOIS_NAME = "new-user-areas"
DIRNAME = os.path.dirname(__file__)
DATASETS = json.loads(os.environ["DATASETS"]) if "DATASETS" in os.environ else dict()
GEOSTORE_PAGE_SIZE = 100


def handler(event: Dict[str, Any], context: Dict[str, Any]) -> Dict[str, Any]:
    """
    Main Lambda function
    """

    LOGGER.info("Check for pending areas")

    now: datetime = datetime.now()

    try:
        areas: List[Any] = get_pending_areas()
        geostore_ids: List[str] = get_geostore_ids(areas)
        if geostore_ids:
            geostore: Dict[str, Any] = get_geostore(geostore_ids)
            geostore = filter_geostores(geostore)

            if geostore:
                geostore_path = f"geotrellis/features/geostore/aoi-{now.strftime('%Y%m%d_%H%M')}.tsv"
                geostore_bucket = f"gfw-pipelines{bucket_suffix()}"

                with geostore_to_wkb(geostore) as (wkb, geom_count):
                    if geom_count == 0:
                        slack_webhook("INFO", "No new user areas found. Doing nothing.")
                        return {"status": "NO_NEW_AREAS_FOUND"}

                    s3_client().put_object(
                        Body=str.encode(wkb.getvalue()),
                        Bucket=geostore_bucket,
                        Key=geostore_path,
                    )
                    worker_count = max(10, math.ceil(geom_count / 100))

                LOGGER.info(f"Found {len(geostore['data'])} pending areas")
                geostore_full_path = get_s3_path(geostore_bucket, geostore_path)

                # heuristic for how many workers we'll need to process this in Spark/EMR

                return {
                    "status": "NEW_AREAS_FOUND",
                    "instance_size": "r4.2xlarge",
                    "instance_count": worker_count,
                    "feature_src": geostore_full_path,
                    "feature_type": "geostore",
                    "analyses": ["gladalerts", "annualupdate_minimal", "firealerts"],
                    "datasets": DATASETS["geostore"],
                    "name": SUMMARIZE_NEW_AOIS_NAME,
                    "upload_type": "append",
                    "get_summary": True,
                    "fire_config": {
                        "viirs": [
                            "s3://gfw-data-lake-dev/nasa_viirs_fire_alerts/v1/vector/epsg-4326/tsv/near_real_time/*.tsv",
                            "s3://gfw-data-lake-dev/nasa_viirs_fire_alerts/v1/vector/epsg-4326/tsv/scientific/*.tsv",
                        ],
                        "modis": [
                            "s3://gfw-data-lake-dev/nasa_modis_fire_alerts/v6/vector/epsg-4326/tsv/near_real_time/*.tsv",
                            "s3://gfw-data-lake-dev/nasa_modis_fire_alerts/v6/vector/epsg-4326/tsv/scientific/*.tsv",
                        ],
                    },
                }
            else:
                slack_webhook("INFO", "No new user areas found. Doing nothing.")
                return {"status": "NO_NEW_AREAS_FOUND"}
        else:
            slack_webhook("INFO", "No new user areas found. Doing nothing.")
            return {"status": "NO_NEW_AREAS_FOUND"}
    except EmptyResponseException:
        slack_webhook("INFO", "No new user areas found. Doing nothing.")
        return {"status": "NO_NEW_AREAS_FOUND"}
    except Exception as e:
        LOGGER.error(traceback.format_exc())
        slack_webhook(
            "ERROR", "Error processing new user areas. See logs for more info."
        )
        return {"status": "ERROR", "message": str(e)}


def get_pending_areas() -> List[Any]:
    """
    Request to GFW API to get list of user areas which were recently submitted and need to be added to nightly updates
    """

    LOGGER.debug("Get pending Areas")
    LOGGER.debug(f"Using token {token()} for {api_prefix()} API")
    headers: Dict[str, str] = {"Authorization": f"Bearer {token()}"}

<<<<<<< HEAD
=======
    # Area sync
>>>>>>> a03b18e9
    sync_url: str = f"https://{api_prefix()}-api.globalforestwatch.org/v2/area/sync"
    sync_resp = requests.post(sync_url, headers=headers)

    if sync_resp.status_code != 200:
        raise Exception(
            f"v2/area/sync API failed with status code {sync_resp.status_code}, can't process areas"
        )

    pending_areas: List[Any] = []
    has_next_page = True
    page_size = GEOSTORE_PAGE_SIZE
    page_number = 1

    while has_next_page:
        url: str = f"http://{api_prefix()}-api.globalforestwatch.org/v2/area?status=pending&all=true&page[number]={page_number}&page[size]={page_size}"
        r: Response = requests.get(url, headers=headers)

        if r.status_code != 200:
            raise UnexpectedResponseError(
                f"Get areas returned response {r.status_code} on page number {page_number}"
            )

        page_areas = r.json()
        page_number += 1
        pending_areas += page_areas["data"]
        has_next_page = page_areas["links"]["self"] != page_areas["links"]["last"]

    return pending_areas


def get_geostore_ids(areas: List[Any]) -> List[str]:
    """
    Extract Geostore ID from user area
    """

    LOGGER.debug("Get Geostore IDs")
    geostore_ids: List[str] = list()
    for area in areas:
        if "attributes" in area.keys() and "geostore" in area["attributes"].keys():
            LOGGER.debug(
                f"Found geostore {area['attributes']['geostore']} for area {area['id']} "
            )
            geostore_ids.append(area["attributes"]["geostore"])
        else:
            LOGGER.warning(f"Cannot find geostore ID for area {area['id']} - skip")

    LOGGER.debug(f"IDS: {geostore_ids}")

    # only return unique geostore ids
    # Return max 2000 at a time, otherwise the lambda might time out
    return list(set(geostore_ids))[:1500]


def get_geostore(geostore_ids: List[str]) -> Dict[str, Any]:
    """
    Get Geostore Geometry using list of geostore IDs
    """

    LOGGER.debug("Get Geostore Geometries by IDs")

    headers: Dict[str, str] = {"Authorization": f"Bearer {token()}"}
    url: str = f"https://{api_prefix()}-api.globalforestwatch.org/v2/geostore/find-by-ids"
    geostores: Dict[str, Any] = {"data": []}

    for i in range(0, len(geostore_ids), GEOSTORE_PAGE_SIZE):
        payload: Dict[str, List[str]] = {
            "geostores": geostore_ids[i : i + GEOSTORE_PAGE_SIZE]
        }

        retries = 0
        while retries < 2:
            r: Response = requests.post(url, json=payload, headers=headers)

            if r.status_code != 200:
                if retries > 1:
                    raise UnexpectedResponseError(
                        f"geostore/find-by-ids returned response {r.status_code} on block {i}"
                    )
                else:
                    retries += 1
            else:
                geostores["data"] += r.json()["data"]
                break

    return geostores


def filter_geostores(geostores: Dict[str, Any]) -> Dict[str, Any]:
    filtered_geostores: Set[Any] = set()

    filtered_geostores = filtered_geostores.union(
        set(
            [
                g["geostoreId"]
                for g in geostores["data"]
                if g["geostore"]["data"]["attributes"]["areaHa"] >= 1_000_000_000
            ]
        )
    )

    filtered_geostores = filtered_geostores.union(
        set(
            [
                g["geostoreId"]
                for g in geostores["data"]
                if not g["geostore"]["data"]["attributes"]["geojson"]["features"]
                or not g["geostore"]["data"]["attributes"]["geojson"]["features"][0][
                    "geometry"
                ]["coordinates"]
            ]
        )
    )

    update_aoi_statuses(filtered_geostores, "error")

    all_geostore_ids: Set[Any] = set([g["geostoreId"] for g in geostores["data"]])
    remaining_geostore_ids: List[Any] = list(
        all_geostore_ids.difference(filtered_geostores)
    )

    remaining_geostores = [
        g for g in geostores["data"] if g["geostoreId"] in remaining_geostore_ids
    ]
    return {"data": remaining_geostores}


@contextmanager
def geostore_to_wkb(geostore: Dict[str, Any]) -> Iterator[Tuple[io.StringIO, int]]:
    """
    Convert Geojson to WKB. Slice geometries into 1x1 degree tiles
    """

    LOGGER.debug("Convert Geometries to WKB")

    extent_1x1: List[Tuple[Polygon, bool, bool]] = _get_extent_1x1()
    wkb: io.StringIO = io.StringIO()

    LOGGER.debug("Start writing to virtual TSV file")
    # Column Header
    wkb.write(f"geostore_id\tgeom\ttcl\tglad\n")
    count: int = 0

    # Body
    try:
        for g in geostore["data"]:
            try:
                geom: Polygon = shape(
                    g["geostore"]["data"]["attributes"]["geojson"]["features"][0][
                        "geometry"
                    ]
                )

                # dilate geometry to remove any slivers or other possible small artifacts that might cause issues
                # in geotrellis
<<<<<<< HEAD
=======
                # https://gis.stackexchange.com/questions/120286/removing-small-polygon-gaps-in-shapely-polygon
>>>>>>> a03b18e9
                geom = geom.buffer(0.0001).buffer(-0.0001)

                # if GEOS thinks geom is invalid, try calling buffer(0) to rewrite it without changing the geometry
                if not geom.is_valid:
                    geom = geom.buffer(0)
                    if (
                        not geom.is_valid
                    ):  # is still invalid, we'll need to look into this, but skip for now
<<<<<<< HEAD
                        LOGGER.warning(f"Invalid geometry {g['id']}: {geom.wkt}")
=======
                        LOGGER.warning(
                            f"Invalid geometry {g['geostoreId']}: {geom.wkt}"
                        )
                        continue
>>>>>>> a03b18e9

                for tile in extent_1x1:
                    if geom.intersects(tile[0]):
                        LOGGER.debug(
                            f"Feature {g['geostoreId']} intersects with bounds {tile[0].bounds} -> add to WKB"
                        )
                        intersecting_polygon = _get_intersecting_polygon(geom, tile[0])

                        if intersecting_polygon:
                            wkb.write(
                                f"{g['geostoreId']}\t{dumps(intersecting_polygon, hex=True)}\t{tile[1]}\t{tile[2]}\n"
                            )
                            count += 1
            except Exception as e:
                LOGGER.error(f"Error processing geostore {g['geostoreId']}")
                raise e

        yield (wkb, count)

    finally:
        wkb.close()


def _get_intersecting_polygon(feature_geom, tile_geom):
    """
    Get intersection of feature and tile, and ensure the result is either a Polygon or MultiPolygon,
    or returns None if the intersection contains no polygons.
    """

    intersection = feature_geom.intersection(tile_geom)

    if intersection.type == "Polygon" or intersection.type == "MultiPolygon":
        return intersection
    elif intersection.type == "GeometryCollection":
        polygons = [geom for geom in intersection.geoms if geom.type == "Polygon"]

        if len(polygons) == 1:
            return polygons[0]
        elif len(polygons) > 1:
            return MultiPolygon(polygons)
        else:
            return None
    else:
        return None


def _get_extent_1x1() -> List[Tuple[Polygon, bool, bool]]:
    """
    Fetch 1x1 degree extent file
    """
    LOGGER.debug("Fetch Extent File")
    result_bucket = os.environ["S3_BUCKET_PIPELINE"]
    response: Dict[str, Any] = s3_client().get_object(
        Bucket=result_bucket, Key="geotrellis/features/extent_1x1.geojson",
    )

    glad_tiles: Dict[str, Any] = json.load(response["Body"])

    extent_1x1: List[Tuple[Polygon, bool, bool]] = list()

    LOGGER.debug("Read Extent Features")

    for feature in glad_tiles["features"]:
        geom: Polygon = shape(feature["geometry"])
        extent_1x1.append(
            (geom, feature["properties"]["tcl"], feature["properties"]["glad"])
        )

    return extent_1x1<|MERGE_RESOLUTION|>--- conflicted
+++ resolved
@@ -118,10 +118,7 @@
     LOGGER.debug(f"Using token {token()} for {api_prefix()} API")
     headers: Dict[str, str] = {"Authorization": f"Bearer {token()}"}
 
-<<<<<<< HEAD
-=======
     # Area sync
->>>>>>> a03b18e9
     sync_url: str = f"https://{api_prefix()}-api.globalforestwatch.org/v2/area/sync"
     sync_resp = requests.post(sync_url, headers=headers)
 
@@ -276,10 +273,7 @@
 
                 # dilate geometry to remove any slivers or other possible small artifacts that might cause issues
                 # in geotrellis
-<<<<<<< HEAD
-=======
                 # https://gis.stackexchange.com/questions/120286/removing-small-polygon-gaps-in-shapely-polygon
->>>>>>> a03b18e9
                 geom = geom.buffer(0.0001).buffer(-0.0001)
 
                 # if GEOS thinks geom is invalid, try calling buffer(0) to rewrite it without changing the geometry
@@ -288,14 +282,10 @@
                     if (
                         not geom.is_valid
                     ):  # is still invalid, we'll need to look into this, but skip for now
-<<<<<<< HEAD
-                        LOGGER.warning(f"Invalid geometry {g['id']}: {geom.wkt}")
-=======
                         LOGGER.warning(
                             f"Invalid geometry {g['geostoreId']}: {geom.wkt}"
                         )
                         continue
->>>>>>> a03b18e9
 
                 for tile in extent_1x1:
                     if geom.intersects(tile[0]):
