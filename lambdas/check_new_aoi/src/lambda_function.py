--- conflicted
+++ resolved
@@ -65,8 +65,6 @@
                         Bucket=geostore_bucket,
                         Key=geostore_path,
                     )
-
-<<<<<<< HEAD
                     worker_count = math.ceil(geom_count / 100)
 
                 LOGGER.info(f"Found {len(geostore['data'])} pending areas")
@@ -89,26 +87,6 @@
             else:
                 slack_webhook("INFO", "No new user areas found. Doing nothing.")
                 return {"status": "NO_NEW_AREAS_FOUND"}
-=======
-                # heuristic for how many workers we'll need to process this in Spark/EMR
-                worker_count = math.ceil(geom_count / 100)
-
-            LOGGER.info(f"Found {len(geostore['data'])} pending areas")
-            geostore_full_path = get_s3_path(geostore_bucket, geostore_path)
-
-            return {
-                "status": "NEW_AREAS_FOUND",
-                "instance_size": "r4.2xlarge",
-                "instance_count": worker_count,
-                "feature_src": geostore_full_path,
-                "feature_type": "geostore",
-                "analyses": ["gladalerts", "annualupdate_minimal"],
-                "datasets": DATASETS["geostore"],
-                "name": SUMMARIZE_NEW_AOIS_NAME,
-                "upload_type": "append",
-                "get_summary": True,
-            }
->>>>>>> 4cd34cd5
         else:
             slack_webhook("INFO", "No new user areas found. Doing nothing.")
             return {"status": "NO_NEW_AREAS_FOUND"}
