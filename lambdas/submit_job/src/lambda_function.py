import logging
import os
import traceback

from botocore.exceptions import ClientError

from datapump_utils.summary_analysis import (
    get_summary_analysis_steps,
    submit_summary_batch_job,
)
from datapump_utils.util import get_date_string, bucket_suffix
from datapump_utils.slack import slack_webhook
from datapump_utils.util import error


# environment should be set via environment variable. This can be done when deploying the lambda function.
if "ENV" in os.environ:
    ENV = os.environ["ENV"]
else:
    ENV = "dev"


def handler(event, context):
    name = event["name"]
    feature_src = event["feature_src"]
    feature_type = event["feature_type"]
    analyses = event["analyses"]
    instance_count = event["instance_count"]
<<<<<<< HEAD
    get_summary = event.get("get_summary", False)
    fire_config = event.get("fire_config", None)
=======
    get_summary = event["get_summary"]
    geotrellis_jar = event.get("geotrellis_jar", None)
>>>>>>> a03b18e9

    result_dir = f"geotrellis/results/{name}/{get_date_string()}"

    try:
        steps = get_summary_analysis_steps(
<<<<<<< HEAD
            analyses, feature_src, feature_type, result_dir, get_summary, fire_config
=======
            analyses, feature_src, feature_type, result_dir, get_summary, geotrellis_jar
        )
        job_flow_id = submit_summary_batch_job(
            name, steps, instance_size, instance_count
>>>>>>> a03b18e9
        )
        job_flow_id = submit_summary_batch_job(name, steps, instance_count)

        event.update(
            {"status": "SUCCESS", "job_flow_id": job_flow_id, "result_dir": result_dir}
        )

        return event
    except Exception as e:
        return error(f"Exception caught while running {name} update: {e}")<|MERGE_RESOLUTION|>--- conflicted
+++ resolved
@@ -26,26 +26,21 @@
     feature_type = event["feature_type"]
     analyses = event["analyses"]
     instance_count = event["instance_count"]
-<<<<<<< HEAD
     get_summary = event.get("get_summary", False)
     fire_config = event.get("fire_config", None)
-=======
-    get_summary = event["get_summary"]
     geotrellis_jar = event.get("geotrellis_jar", None)
->>>>>>> a03b18e9
 
     result_dir = f"geotrellis/results/{name}/{get_date_string()}"
 
     try:
         steps = get_summary_analysis_steps(
-<<<<<<< HEAD
-            analyses, feature_src, feature_type, result_dir, get_summary, fire_config
-=======
-            analyses, feature_src, feature_type, result_dir, get_summary, geotrellis_jar
-        )
-        job_flow_id = submit_summary_batch_job(
-            name, steps, instance_size, instance_count
->>>>>>> a03b18e9
+            analyses,
+            feature_src,
+            feature_type,
+            result_dir,
+            get_summary,
+            fire_config,
+            geotrellis_jar,
         )
         job_flow_id = submit_summary_batch_job(name, steps, instance_count)
 
