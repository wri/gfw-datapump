import boto3

from geotrellis_summary_update.util import bucket_suffix


def submit_summary_batch_job(name, steps, instance_type, worker_count):
    client = boto3.client("emr", region_name="us-east-1")
    master_instance_type = instance_type  # "r4.xlarge"
    worker_instance_type = instance_type  # "r4.xlarge"
    worker_instance_count = worker_count  # 1

    instances = {
        "InstanceGroups": [
            {
                "Name": "{}-master".format(name),
                "Market": "ON_DEMAND",
                "InstanceRole": "MASTER",
                "InstanceType": master_instance_type,
                "InstanceCount": 1,
                "EbsConfiguration": {
                    "EbsBlockDeviceConfigs": [
                        {
                            "VolumeSpecification": {
                                "VolumeType": "gp2",
                                "SizeInGB": 10,
                            },
                            "VolumesPerInstance": 1,
                        }
                    ],
                    "EbsOptimized": True,
                },
            },
            {
                "Name": "{}-cores".format(name),
                "Market": "SPOT",
                "InstanceRole": "CORE",
                # "BidPrice": "0.532",
                "InstanceType": worker_instance_type,
                "InstanceCount": worker_instance_count,
                "EbsConfiguration": {
                    "EbsBlockDeviceConfigs": [
                        {
                            "VolumeSpecification": {
                                "VolumeType": "gp2",
                                "SizeInGB": 10,
                            },
                            "VolumesPerInstance": 1,
                        }
                    ],
                    "EbsOptimized": True,
                },
            },
        ],
        "Ec2KeyName": "jterry_wri",
        "KeepJobFlowAliveWhenNoSteps": False,
        "TerminationProtected": False,
        "Ec2SubnetIds": ["subnet-44dbbd7a"],
        "EmrManagedMasterSecurityGroup": "sg-02bec2e5e2a393046",
        "EmrManagedSlaveSecurityGroup": "sg-0fe3f65c2f2e57681",
        # "AdditionalMasterSecurityGroups": [
        #    "sg-d7a0d8ad",
        #    "sg-001e5f904c9cb7cc4",
        #    "sg-6c6a5911",
        # ],
        # "AdditionalSlaveSecurityGroups": ["sg-d7a0d8ad", "sg-6c6a5911"],
    }

    applications = [
        {"Name": "Spark"},
        {"Name": "Zeppelin"},
        {"Name": "Ganglia"},
    ]  # TODO same?

    configurations = [
        {
            "Classification": "spark",
            "Properties": {"maximizeResourceAllocation": "true"},
            "Configurations": [],
        },
        {
            "Classification": "spark-defaults",
            "Properties": {
                "spark.executor.memory": "6G",
                "spark.driver.memory": "6G",
                "spark.driver.cores": "1",
                "spark.driver.maxResultSize": "3G",
                "spark.rdd.compress": "true",
                "spark.executor.cores": "1",
                "spark.sql.shuffle.partitions": "{}".format(
                    (70 * worker_instance_count) - 1
                ),
                "spark.shuffle.spill.compress": "true",
                "spark.shuffle.compress": "true",
                "spark.default.parallelism": "{}".format(
                    (70 * worker_instance_count) - 1
                ),
                "spark.shuffle.service.enabled": "true",
                "spark.executor.extraJavaOptions": "-XX:+UseParallelGC -XX:+UseParallelOldGC -XX:OnOutOfMemoryError='kill -9 %p'",
                "spark.executor.instances": "{}".format(
                    (7 * worker_instance_count) - 1
                ),
                "spark.yarn.executor.memoryOverhead": "1G",
                "spark.dynamicAllocation.enabled": "false",
                "spark.driver.extraJavaOptions": "-XX:+UseParallelGC -XX:+UseParallelOldGC -XX:OnOutOfMemoryError='kill -9 %p'",
            },
            "Configurations": [],
        },
        {
            "Classification": "yarn-site",
            "Properties": {
                "yarn.nodemanager.pmem-check-enabled": "false",
                "yarn.resourcemanager.am.max-attempts": "1",
                "yarn.nodemanager.vmem-check-enabled": "false",
            },
            "Configurations": [],
        },
    ]

    response = client.run_job_flow(
        Name=name,
        ReleaseLabel="emr-5.24.0",
        LogUri=f"s3://gfw-pipelines-{bucket_suffix()}/geotrellis/logs",  # TODO should this be param?
        Instances=instances,
        Steps=steps,
        Applications=applications,
        Configurations=configurations,
        VisibleToAllUsers=True,
        JobFlowRole="EMR_EC2_DefaultRole",
        ServiceRole="EMR_DefaultRole",
<<<<<<< HEAD
        Tags=[
            {"Key": "Project", "Value": "Test"},
            {"Key": "Job", "Value": "Test"},
        ],  # flake8 --ignore
=======
        Tags=[{"Key": "Project", "Value": "Test"}, {"Key": "Job", "Value": "Test"}],
>>>>>>> 3474fd02
    )

    # TODO handle possible error response
    return response["JobFlowId"]
<<<<<<< HEAD
=======


def get_summary_analysis_step(
    analysis, feature_url, result_url, feature_type="feature"
):
    step_args = [
        "spark-submit",
        "--deploy-mode",
        "cluster",
        "--class",
        "org.globalforestwatch.summarystats.SummaryMain",
        "s3://gfw-pipelines-dev/geotrellis/jars/treecoverloss-assembly-1.0.0-pre.jar",
        "--features",
        feature_url,
        "--output",
        result_url,
        "--feature_type",
        feature_type,
        "--analysis",
        analysis,
    ]
>>>>>>> 3474fd02

    if "annualupdate" in analysis:
        step_args.append("--tcl")
    elif analysis == "gladalerts":
        step_args.append("--glad")

<<<<<<< HEAD
def get_summary_analysis_step(
    analysis, feature_url, result_url, feature_type="feature"
):
=======
>>>>>>> 3474fd02
    return {
        "Name": analysis,
        "ActionOnFailure": "TERMINATE_CLUSTER",
        "HadoopJarStep": {
            "Jar": "command-runner.jar",
            "Args": [
                "spark-submit",
                "--deploy-mode",
                "cluster",
                "--class",
                "org.globalforestwatch.summarystats.SummaryMain",
                f"s3://gfw-pipelines-{bucket_suffix()}/geotrellis/jars/treecoverloss-assembly-1.0.0-pre.jar",
                "--features",
                feature_url,
                "--output",
                result_url,
                "--feature_type",
                feature_type,
                "--analysis",
                analysis,
            ],
        },
    }<|MERGE_RESOLUTION|>--- conflicted
+++ resolved
@@ -127,20 +127,14 @@
         VisibleToAllUsers=True,
         JobFlowRole="EMR_EC2_DefaultRole",
         ServiceRole="EMR_DefaultRole",
-<<<<<<< HEAD
         Tags=[
             {"Key": "Project", "Value": "Test"},
             {"Key": "Job", "Value": "Test"},
         ],  # flake8 --ignore
-=======
-        Tags=[{"Key": "Project", "Value": "Test"}, {"Key": "Job", "Value": "Test"}],
->>>>>>> 3474fd02
     )
 
     # TODO handle possible error response
     return response["JobFlowId"]
-<<<<<<< HEAD
-=======
 
 
 def get_summary_analysis_step(
@@ -162,19 +156,12 @@
         "--analysis",
         analysis,
     ]
->>>>>>> 3474fd02
 
     if "annualupdate" in analysis:
         step_args.append("--tcl")
     elif analysis == "gladalerts":
         step_args.append("--glad")
 
-<<<<<<< HEAD
-def get_summary_analysis_step(
-    analysis, feature_url, result_url, feature_type="feature"
-):
-=======
->>>>>>> 3474fd02
     return {
         "Name": analysis,
         "ActionOnFailure": "TERMINATE_CLUSTER",
