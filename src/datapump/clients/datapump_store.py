<<<<<<< HEAD
from typing import Dict, Any, List, Optional
from hashlib import blake2b

import boto3
from boto3.dynamodb.conditions import Attr, And
from pydantic import BaseModel
=======
import json
import os
import sqlite3
from typing import Any, Dict, List, Optional

from botocore.exceptions import ClientError
from pydantic import BaseModel

from ..clients.aws import get_s3_client, get_s3_path_parts
from ..globals import LOGGER

DB_PATH = os.environ["DATAPUMP_DB_S3_PATH"]
DB_BUCKET, DB_KEY = get_s3_path_parts(DB_PATH)
LOCAL_DB_PATH = "/tmp/datapump.db"
>>>>>>> cc736f82

from ..globals import LOGGER, GLOBALS

class DatapumpConfig(BaseModel):
    analysis_version: str
    dataset: str
    dataset_version: str
    analysis: str
    sync: bool
    sync_type: str
    sync_version: Optional[str] = None
    metadata: Dict[str, Any] = {}

    def get_id(self):
        id_str = f"{self.analysis}_{self.analysis_version}_{self.dataset}_{self.dataset_version}"
        id_hash = blake2b(id_str.encode(), digest_size=10).hexdigest()
        return id_hash


class DatapumpStore:
    def __init__(self):
        # use table resource API since it makes putting items much easier
        dynamodb = boto3.resource('dynamodb', endpoint_url=GLOBALS.aws_endpoint_uri)
        self._client = dynamodb.Table(GLOBALS.datapump_table_name)

<<<<<<< HEAD
    def put(
        self, config_row: DatapumpConfig
    ) -> None:
        # query for hash
        attributes = config_row.dict()
        attributes["id"] = config_row.get_id()
=======
            create_sql = """
            CREATE TABLE datapump (
                analysis_version varchar(255),
                dataset varchar(255),
                dataset_version varchar(255),
                analysis varchar(255),
                sync boolean,
                sync_type varchar(255),
                sync_version varchar(255),
                metadata json
            )
            """
            self.conn.execute(create_sql)
            self.conn.commit()

        return self

    def add(self, config_row: DatapumpConfig) -> None:
        """
        Create entries for each table in new version
        :param version: New version
        :param tables: List of all tables to include in version
        :return: None
        """

        # check if entry already exists
        existing_row = self.get(**config_row.dict())
        if existing_row:
            LOGGER.info(f"Row already exists, skipping write: {existing_row}")
            return

        row_values: List[Optional[str]] = []
        for key, val in config_row.dict().items():
            if not val:
                row_values.append(None)
            elif key == "metadata":
                row_values.append(json.dumps(val))
            else:
                row_values.append(str(val).lower())
>>>>>>> cc736f82

        self._client.put_item(Item=attributes)

    def remove(
        self, config_row: DatapumpConfig
    ):
<<<<<<< HEAD
        self._client.delete_item(Key={
            'id': config_row.get_id()
        })
=======
        self.conn.execute(
            """
            DELETE FROM datapump
            WHERE analysis_version = ?
                AND dataset = ?
                AND dataset_version = ?
                AND analysis = ?
        """,
            [analysis_version, dataset, dataset_version, analysis],
        )
        self.conn.commit()

    def update_sync_version(self, sync_version: str, **kwargs) -> None:
        sql = f"UPDATE datapump SET sync_version = '{sync_version}'"

        if kwargs:
            sql += " WHERE " + " AND ".join(
                f"{k} = '{v}'" for k, v in kwargs.items() if k != "metadata"
            )

        LOGGER.info(f"Executing update query: {sql}")
        self.conn.execute(sql)
        self.conn.commit()
>>>>>>> cc736f82

    def get(self, **kwargs) -> List[DatapumpConfig]:
        filter_expr = And(*[Attr(key).eq(value) for key, value in kwargs.items()])
        response = self._client.scan(FilterExpression=filter_expr)
        items = response["Items"]

        return [
            DatapumpConfig(**item) for item in items
        ]<|MERGE_RESOLUTION|>--- conflicted
+++ resolved
@@ -1,28 +1,12 @@
-<<<<<<< HEAD
-from typing import Dict, Any, List, Optional
 from hashlib import blake2b
+from typing import Any, Dict, List, Optional
 
 import boto3
-from boto3.dynamodb.conditions import Attr, And
-from pydantic import BaseModel
-=======
-import json
-import os
-import sqlite3
-from typing import Any, Dict, List, Optional
-
-from botocore.exceptions import ClientError
+from boto3.dynamodb.conditions import And, Attr
 from pydantic import BaseModel
 
-from ..clients.aws import get_s3_client, get_s3_path_parts
-from ..globals import LOGGER
+from ..globals import GLOBALS
 
-DB_PATH = os.environ["DATAPUMP_DB_S3_PATH"]
-DB_BUCKET, DB_KEY = get_s3_path_parts(DB_PATH)
-LOCAL_DB_PATH = "/tmp/datapump.db"
->>>>>>> cc736f82
-
-from ..globals import LOGGER, GLOBALS
 
 class DatapumpConfig(BaseModel):
     analysis_version: str
@@ -43,98 +27,22 @@
 class DatapumpStore:
     def __init__(self):
         # use table resource API since it makes putting items much easier
-        dynamodb = boto3.resource('dynamodb', endpoint_url=GLOBALS.aws_endpoint_uri)
+        dynamodb = boto3.resource("dynamodb", endpoint_url=GLOBALS.aws_endpoint_uri)
         self._client = dynamodb.Table(GLOBALS.datapump_table_name)
 
-<<<<<<< HEAD
-    def put(
-        self, config_row: DatapumpConfig
-    ) -> None:
+    def put(self, config_row: DatapumpConfig) -> None:
         # query for hash
         attributes = config_row.dict()
         attributes["id"] = config_row.get_id()
-=======
-            create_sql = """
-            CREATE TABLE datapump (
-                analysis_version varchar(255),
-                dataset varchar(255),
-                dataset_version varchar(255),
-                analysis varchar(255),
-                sync boolean,
-                sync_type varchar(255),
-                sync_version varchar(255),
-                metadata json
-            )
-            """
-            self.conn.execute(create_sql)
-            self.conn.commit()
-
-        return self
-
-    def add(self, config_row: DatapumpConfig) -> None:
-        """
-        Create entries for each table in new version
-        :param version: New version
-        :param tables: List of all tables to include in version
-        :return: None
-        """
-
-        # check if entry already exists
-        existing_row = self.get(**config_row.dict())
-        if existing_row:
-            LOGGER.info(f"Row already exists, skipping write: {existing_row}")
-            return
-
-        row_values: List[Optional[str]] = []
-        for key, val in config_row.dict().items():
-            if not val:
-                row_values.append(None)
-            elif key == "metadata":
-                row_values.append(json.dumps(val))
-            else:
-                row_values.append(str(val).lower())
->>>>>>> cc736f82
 
         self._client.put_item(Item=attributes)
 
-    def remove(
-        self, config_row: DatapumpConfig
-    ):
-<<<<<<< HEAD
-        self._client.delete_item(Key={
-            'id': config_row.get_id()
-        })
-=======
-        self.conn.execute(
-            """
-            DELETE FROM datapump
-            WHERE analysis_version = ?
-                AND dataset = ?
-                AND dataset_version = ?
-                AND analysis = ?
-        """,
-            [analysis_version, dataset, dataset_version, analysis],
-        )
-        self.conn.commit()
-
-    def update_sync_version(self, sync_version: str, **kwargs) -> None:
-        sql = f"UPDATE datapump SET sync_version = '{sync_version}'"
-
-        if kwargs:
-            sql += " WHERE " + " AND ".join(
-                f"{k} = '{v}'" for k, v in kwargs.items() if k != "metadata"
-            )
-
-        LOGGER.info(f"Executing update query: {sql}")
-        self.conn.execute(sql)
-        self.conn.commit()
->>>>>>> cc736f82
+    def remove(self, config_row: DatapumpConfig):
+        self._client.delete_item(Key={"id": config_row.get_id()})
 
     def get(self, **kwargs) -> List[DatapumpConfig]:
         filter_expr = And(*[Attr(key).eq(value) for key, value in kwargs.items()])
         response = self._client.scan(FilterExpression=filter_expr)
         items = response["Items"]
 
-        return [
-            DatapumpConfig(**item) for item in items
-        ]+        return [DatapumpConfig(**item) for item in items]