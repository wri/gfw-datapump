import traceback
from abc import ABC, abstractmethod
from datetime import date, datetime, timedelta
from string import ascii_uppercase
from typing import Dict, List, Optional, Tuple, Type
from uuid import uuid1

import dateutil.tz as tz
from datapump.clients.data_api import DataApiClient

from ..clients.datapump_store import DatapumpConfig
from ..commands.analysis import FIRES_ANALYSES, AnalysisInputTable
from ..commands.sync import SyncType
from ..commands.version_update import RasterTileCacheParameters, RasterTileSetParameters, CogAssetParameters, AuxTileSetParameters
from ..globals import GLOBALS, LOGGER
from ..jobs.geotrellis import FireAlertsGeotrellisJob, GeotrellisJob, Job
from ..jobs.jobs import JobStatus
from ..jobs.version_update import RasterVersionUpdateJob
from ..sync.fire_alerts import process_active_fire_alerts
from ..sync.rw_areas import create_1x1_tsv
from ..util.gcs import get_gs_file_as_text, get_gs_files, get_gs_subfolders
from ..util.models import ContentDateRange
from ..util.util import log_and_notify_error
from ..util.slack import slack_webhook


class Sync(ABC):
    @abstractmethod
    def __init__(self, sync_version: str, **kwargs):
        ...

    @abstractmethod
    def build_jobs(self, config: DatapumpConfig) -> List[Job]:
        ...

    @staticmethod
    def get_latest_api_version(dataset_name: str) -> str:
        """
        Get the version of the latest release in the Data API
        """
        client = DataApiClient()
        return client.get_latest_version(dataset_name)


class FireAlertsSync(Sync):
    def __init__(self, sync_version: str, **kwargs):
        self.sync_version: str = sync_version
        self.fire_alerts_type: Optional[SyncType] = None
        self.fire_alerts_uri: Optional[str] = None
        self.content_end_date: Optional[str] = None

    def build_jobs(self, config: DatapumpConfig) -> List[Job]:
        if self.fire_alerts_type is None:
            raise RuntimeError("No Alert type set")

        return [
            FireAlertsGeotrellisJob(
                id=str(uuid1()),
                status=JobStatus.starting,
                analysis_version=config.analysis_version,
                sync_version=self.sync_version,
                sync_type=config.sync_type,
                table=AnalysisInputTable(
                    dataset=config.dataset,
                    version=config.dataset_version,
                    analysis=config.analysis,
                ),
                features_1x1=config.metadata["features_1x1"],
                geotrellis_version=config.metadata["geotrellis_version"],
                alert_type=self.fire_alerts_type.value,
                alert_sources=[self.fire_alerts_uri],
                content_end_date=self.content_end_date,
                change_only=True,
                version_overrides=config.metadata.get("version_overrides", {}),
            )
        ]


class ViirsSync(FireAlertsSync):
    def __init__(self, sync_version: str, **kwargs):
        super(ViirsSync, self).__init__(sync_version, **kwargs)
        self.fire_alerts_type = SyncType.viirs
        self.fire_alerts_uri, self.content_end_date = process_active_fire_alerts(
            self.fire_alerts_type.value
        )


class ModisSync(FireAlertsSync):
    def __init__(self, sync_version: str, **kwargs):
        super(ModisSync, self).__init__(sync_version, **kwargs)
        self.fire_alerts_type = SyncType.modis
        self.fire_alerts_uri, self.content_end_date = process_active_fire_alerts(
            self.fire_alerts_type.value
        )


class GladSync(Sync):
    DATASET_NAME = "umd_glad_landsat_alerts"

    def __init__(self, sync_version: str, **kwargs):
        self.sync_version = sync_version

    def build_jobs(self, config: DatapumpConfig) -> List[Job]:
        if self._check_for_new_glad(config):
            return [
                GeotrellisJob(
                    id=str(uuid1()),
                    status=JobStatus.starting,
                    analysis_version=config.analysis_version,
                    sync_version=self.sync_version,
                    sync_type=config.sync_type,
                    table=AnalysisInputTable(
                        dataset=config.dataset,
                        version=config.dataset_version,
                        analysis=config.analysis,
                    ),
                    features_1x1=config.metadata["features_1x1"],
                    geotrellis_version=config.metadata["geotrellis_version"],
                    change_only=True,
                    version_overrides=config.metadata.get("version_overrides", {}),
                )
            ]
        else:
            return []

    def _check_for_new_glad(self, config: DatapumpConfig):
        client = DataApiClient()
        glad_tiles_latest_version = client.get_latest_version(self.DATASET_NAME)
        return config.sync_version < glad_tiles_latest_version


class IntegratedAlertsSync(Sync):
    """
    Defines jobs to create new integrated alerts assets once a source alert dataset is updated.
    """

    DATASET_NAME = "gfw_integrated_alerts"
    SOURCE_DATASETS = [
        "umd_glad_landsat_alerts",
        "umd_glad_sentinel2_alerts",
        "wur_radd_alerts",
    ]

    # First filter for nodata by multiplying everything by
    # (((A.data) > 0) | ((B.data) > 0) | ((C.data) > 0))
    # Now to establish the combined confidence. We take 10000 and add
    # a maximum of 30000 for multiple alerts, otherwise 10000 for
    # low confidence and 20000 for high confidence single alerts. It looks
    # like taking the max of that and 0 is unnecessary because we already
    # filtered for nodata.
    # Next add the day. We want the minimum (earliest) day of the three
    # systems. Because we can't easily take the minimum of the date and avoid
    # 0 being the nodata value, subtract the day from the maximum 16-bit
    # value (65535) and take the max.
    _INPUT_CALC = """np.ma.array(
        (
            (((A.data) > 0) | ((B.data) > 0) | ((C.data) > 0))
            * (
                10000
                + 10000
                * np.where(
                    ((A.data // 10000) + (B.data // 10000) + (C.data // 10000)) > 3,
                    3,
                    np.maximum(
                        ((A.data // 10000) + (B.data // 10000) + (C.data // 10000)) - 1,
                        0,
                    ),
                ).astype(np.uint16)
                + (
                    65535
                    - np.maximum.reduce(
                        [
                            (
                                ((A.data) > 0)
                                * ((65535 - ((A.data) % 10000)).astype(np.uint16))
                            ),
                            (
                                ((B.data) > 0)
                                * ((65535 - ((B.data) % 10000)).astype(np.uint16))
                            ),
                            (
                                ((C.data) > 0)
                                * ((65535 - ((C.data) % 10000)).astype(np.uint16))
                            ),
                        ]
                    )
                )
            )
        ),
        mask=False,
    )"""
    INPUT_CALC = " ".join(_INPUT_CALC.split())

    def __init__(self, sync_version: str, **kwargs):
        self.sync_version = sync_version

    def build_jobs(self, config: DatapumpConfig) -> List[Job]:
        """
        Creates two jobs for sync:
        1) Creates the integrated raster layers and assets. This includes
            a) A one band raster tile set where the values consist of the date
             of first detection by one of the three alert systems and their
             combined confidence for that pixel.
            b) A tile cache, using the special date_conf_intensity_multi_8 symbology
        2) Creates a Geotrellis job for integrated alerts. This can be done in
         parallel with 1) because it also uses the source datasets directly
        """

        latest_versions = self._get_latest_versions()
        source_uris = [
            f"s3://{GLOBALS.s3_bucket_data_lake}/{dataset}/{version}/raster/epsg-4326/10/100000/date_conf/geotiff/tiles.geojson"
            for dataset, version in latest_versions.items()
        ]

        if not self._should_update(latest_versions):
            return []

        jobs: List[Job] = []

        if config.dataset == "gadm":
            job = RasterVersionUpdateJob(
                id=str(uuid1()),
                status=JobStatus.starting,
                dataset=self.DATASET_NAME,
                version=self.sync_version,
                tile_set_parameters=RasterTileSetParameters(
                    source_uri=source_uris,
                    calc=self.INPUT_CALC,
                    grid="10/100000",
                    data_type="uint16",
                    no_data=0,
                    pixel_meaning="date_conf",
                    band_count=1,
                    union_bands=True,
                    compute_stats=False,
                    # This timeout is about 5-6 hours for the date_conf and intensity
                    # raster jobs (run in series), and then another 6-7 hours for the
                    # default and intensity COG jobs (run in parallel). The
                    # generation of the default COG takes the longest.
                    timeout_sec=13 * 3600,
                ),
                tile_cache_parameters=RasterTileCacheParameters(
                    max_zoom=14,
                    resampling="med",
                    symbology={"type": "date_conf_intensity_multi_8"},
                ),
                content_date_range=ContentDateRange(
                    start_date="2014-12-31", end_date=str(date.today())
                ),
            )
            job.aux_tile_set_parameters = [
                AuxTileSetParameters(
                    source_uri=None,
                    pixel_meaning="intensity",
                    data_type="uint8",
                    calc="(A > 0) * 55",
                    grid="10/100000",
                    no_data=None,
                )
            ]
            job.cog_asset_parameters = [
                # Created from the "date_conf" asset
                CogAssetParameters(
                    source_pixel_meaning="date_conf",
                    resampling="mode",
                    implementation="default",
                    blocksize=1024,
                    export_to_gee=True,
                ),
                # Created from the "intensity" asset
                CogAssetParameters(
                    source_pixel_meaning="intensity",
                    resampling="bilinear",
                    implementation="intensity",
                    blocksize=1024,
                ),
            ]

            jobs.append(job)

        jobs.append(
            GeotrellisJob(
                id=str(uuid1()),
                status=JobStatus.starting,
                analysis_version=config.analysis_version,
                sync_version=self.sync_version,
                sync_type=config.sync_type,
                table=AnalysisInputTable(
                    dataset=config.dataset,
                    version=config.dataset_version,
                    analysis=config.analysis,
                ),
                features_1x1=config.metadata["features_1x1"],
                geotrellis_version=config.metadata["geotrellis_version"],
                timeout_sec=6 * 3600,
            )
        )

        return jobs

    def _get_latest_versions(self) -> Dict[str, str]:
        client = DataApiClient()
        return {ds: client.get_latest_version(ds) for ds in self.SOURCE_DATASETS}

    def _should_update(self, latest_versions: Dict[str, str]) -> bool:
        """
        See if any of the individual three deforestation alert layers
        have been updated since the latest integrated alert layer
        """
        client = DataApiClient()

        versions = [
            client.get_version(ds, latest_versions[ds]) for ds in self.SOURCE_DATASETS
        ]
        last_updates = [
            datetime.fromisoformat(v["created_on"]).replace(tzinfo=tz.UTC)
            for v in versions
        ]

        latest_integrated_version = client.get_version(
            self.DATASET_NAME, client.get_latest_version(self.DATASET_NAME)
        )

        last_integrated_update = datetime.fromisoformat(
            latest_integrated_version["created_on"]
        ).replace(tzinfo=tz.UTC)

        LOGGER.info(f"Last update time for integrated alerts: {last_integrated_update}")
        LOGGER.info(f"Last update time for source datasets: {last_updates}")

        if any([last_update > last_integrated_update for last_update in last_updates]):
            return True

        return False


class DeforestationAlertsSync(Sync):
    """
    Defines jobs to create new deforestation alerts assets once a new release is available.
    """

    @property
    @abstractmethod
    def dataset_name(self):
        ...

    @property
    @abstractmethod
    def source_bucket(self):
        ...

    @property
    @abstractmethod
    def source_prefix(self):
        ...

    @property
    @abstractmethod
    def input_calc(self):
        ...

    @property
    @abstractmethod
    def number_of_tiles(self):
        ...

    @property
    @abstractmethod
    def grid(self):
        ...

    @property
    @abstractmethod
    def max_zoom(self):
        ...

    def __init__(self, sync_version: str, **kwargs):
        self.sync_version = sync_version

    def build_jobs(self, config: DatapumpConfig) -> List[Job]:
        """
        Creates the deforestation raster layer and assets
        """

        latest_api_version = self.get_latest_api_version(self.dataset_name)
        latest_release, source_uris = self.get_latest_release()

        if float(latest_api_version.lstrip("v")) >= float(latest_release.lstrip("v")):
            return []

        return [self.get_raster_job(latest_release, source_uris)]

    def get_raster_job(
        self, version: str, source_uris: List[str]
    ) -> RasterVersionUpdateJob:
        version_dt: str = str(self.parse_version_as_dt(version).date())

        return RasterVersionUpdateJob(
            id=str(uuid1()),
            status=JobStatus.starting,
            dataset=self.dataset_name,
            version=version,
            tile_set_parameters=RasterTileSetParameters(
                source_uri=source_uris,
                calc=self.input_calc,
                grid=self.grid,
                data_type="uint16",
                no_data=0,
                pixel_meaning="date_conf",
                band_count=1,
                compute_stats=False,
            ),
            tile_cache_parameters=RasterTileCacheParameters(
                max_zoom=self.max_zoom,
                resampling="med",
                symbology={"type": "date_conf_intensity"},
            ),
            content_date_range=ContentDateRange(
                start_date="2020-01-01", end_date=str(version_dt)
            ),
        )

    @abstractmethod
    def get_latest_release(self) -> Tuple[str, List[str]]:
        ...

    @staticmethod
    def parse_version_as_dt(version: str) -> datetime:
        # Technically this has a Y10K bug
        release_date = version.lstrip("v")
        assert len(release_date) == 8, "Possibly malformed version folder name!"
        year, month, day = (
            int(release_date[:4]),
            int(release_date[4:6]),
            int(release_date[6:]),
        )
        return datetime(year, month, day)

    @staticmethod
    def get_today():
        return date.today()

    @staticmethod
    def get_days_since_2015(year: int) -> int:
        year_date = date(year=year, month=1, day=1)
        start_date = date(year=2015, month=1, day=1)
        return (year_date - start_date).days


class RADDAlertsSync(DeforestationAlertsSync):
    """
    Defines jobs to create new RADD alerts assets once a new release is available.
    """

    dataset_name = "wur_radd_alerts"
    source_bucket = "gfw_gee_export"
    source_prefix = "wur_radd_alerts/"
    input_calc = "(A >= 20000) * (A < 40000) * A"
    number_of_tiles = [208, 209]  # Africa:54, Asia:70, CA: 16, SA:68
    grid = "10/100000"
    max_zoom = 14

    def __init__(self, sync_version: str, **kwargs):
        super().__init__(sync_version)

    def build_jobs(self, config: DatapumpConfig) -> List[Job]:
        return super().build_jobs(config)

    def get_latest_release(self) -> Tuple[str, List[str]]:
        """
        Get the version of the latest *complete* release in GCS
        """

        LOGGER.info(
            f"Looking for RADD folders in gs://{self.source_bucket}/{self.source_prefix}"
        )
        versions: List[str] = get_gs_subfolders(self.source_bucket, self.source_prefix)

        # Shouldn't need to look back through many, so avoid the corner
        # case that would check every previous version when run right after
        # increasing NUMBER_OF_TILES and hitting GCS as a new release is being
        # uploaded

        LOGGER.info(f"{self.dataset_name} versions: {versions}")
        for version in sorted(versions, reverse=True)[:3]:
            version_prefix = f"{self.source_prefix}{version}"
            LOGGER.info(
                f"Looking for RADD tiles in gs://{self.source_bucket}/{version_prefix}"
            )

            version_tiles: int = len(
                get_gs_files(self.source_bucket, version_prefix, extensions=[".tif"])
            )

            LOGGER.info(
                f"Found {version_tiles} RADD tiles in gs://{self.source_bucket}/{version_prefix}"
            )
            # Why is self.number_of_tiles a list? Because it seems that it
            # varies a little. For any large change, though, WUR should give
            # us a heads-up and we will update.
            if version_tiles in self.number_of_tiles:
                latest_release = version.rstrip("/")
                source_uris = [
                    f"gs://{self.source_bucket}/{self.source_prefix}{latest_release}"
                ]

                return latest_release, source_uris
            elif all(version_tiles > num for num in self.number_of_tiles):
                raise Exception(
                    f"Found {version_tiles} TIFFs in latest {self.dataset_name}"
                    "GCS folder, which is greater than any of the expected "
                    f"values ({self.number_of_tiles}). "
                    "If the extent has changed, update the number_of_tiles value "
                    f"in the datapump for {self.dataset_name}"
                )

        # We shouldn't get here
        raise Exception(f"No complete {self.dataset_name} versions found in GCS!")


class GLADLAlertsSync(DeforestationAlertsSync):
    """
    Defines jobs to create new GLAD-L alerts assets once a new release is available.
    """

    dataset_name = "umd_glad_landsat_alerts"
    source_bucket = "earthenginepartners-hansen"
    source_prefix = "GLADalert/C2"
    number_of_tiles = 115
    grid = "10/40000"
    start_year = 2021
    max_zoom = 12

    @property
    def input_calc(self):
        """
        Calc string is
        """
        today = self.get_today()

        calc_strings = []
        prev_conf_bands = []
        bands = iter(ascii_uppercase)

        for year in range(self.start_year, today.year + 1):
            year_start = self.get_days_since_2015(year)
            conf_band = next(bands)

            # earlier years should override later years for overlapping pixels
            prev_conf_calc_string = "".join(
                [f"({band} == 0) * " for band in prev_conf_bands]
            )

            date_band = next(bands)
            calc_strings.append(
                f"({prev_conf_calc_string}({conf_band} > 0) * (20000 + 10000 * ({conf_band} > 2) + {year_start} + {date_band}))"
            )
            prev_conf_bands.append(conf_band)

        calc_string = f"np.ma.array({' + '.join(calc_strings)}, mask=False)"
        return calc_string

    def get_raster_job(
        self, version: str, source_uris: List[str]
    ) -> RasterVersionUpdateJob:
        raster_job = super().get_raster_job(version, source_uris)
        raster_job.aux_tile_set_parameters = [
            AuxTileSetParameters(
                grid="10/100000",
                data_type="uint16",
                pixel_meaning="date_conf",
                union_bands=True,
                compute_stats=False,
                timeout_sec=21600,
                no_data=0,
            )
        ]

        return raster_job

    def get_latest_release(self) -> Tuple[str, List[str]]:
        # UMD's GLAD release scheme goes something like this:
        # GLAD alerts are released as a set of tiles that contain all the
        # alerts for a given year, placed in
        # GLADalert/C2/{year_of_release}/{month_day_of_release}
        # They start out as provisional, which means pixel values may be
        # modified following a QA process (with the new values appearing
        # in subsequent releases). At some point (typically around July)
        # there will be some final QA, after which the alerts for the
        # previous year will be put in the GLADalert/C2/{year_of_data}/final
        # folder.
        # There will be some time during which the processing of current
        # year alerts overlaps the processing of the previous year's alerts,
        # but the tiles have the year of the data in the file names to
        # differentiate them (there are two bands/sets of tiles, named
        # like alert{two_digit_year} and alertDate{two_digit_year}).
        # So.
        # For a given year's data, first see if it's already been finalized
        # (i.e. there are tiles in year/final). If not, find the last day it
        # was released as provisional data (which may be today or some time
        # in the past: As of this writing they have stopped including the 2021
        # data in daily updates but have not yet put anything in the "final"
        # folder).
        today = self.get_today()

        source_uris: List[str] = []
        release_version: str = "v" + today.strftime("%Y%m%d")

        for target_year in range(self.start_year, today.year + 1):
            two_digit_year = str(target_year)[-2:]

            tiles: List[str] = get_gs_files(
                self.source_bucket,
                f"{self.source_prefix}/{target_year}/final/alertDate{two_digit_year}",
                extensions=[".tif"],
            )

            if len(tiles) > self.number_of_tiles:
                raise Exception(
                    f"Found {len(tiles)} TIFFs in {self.dataset_name} "
                    "GCS folder, which is greater than the expected "
                    f"{self.number_of_tiles} tiles. If the extent has grown,"
                    "update self.number_of_tiles value."
                )
            if len(tiles) == self.number_of_tiles:
                source_uris += [
                    f"gs://{self.source_bucket}/{self.source_prefix}/{target_year}/final/alert{two_digit_year}*",
                    f"gs://{self.source_bucket}/{self.source_prefix}/{target_year}/final/alertDate{two_digit_year}*",
                ]
                continue

            # We found less than self.number_of_tiles (potentially 0) in the
            # "final" folder, so tiles for the year are still being modified.
            # Step back in history (starting with today) until we find the
            # last day that there was a full set. Stop if we reach a year ago
            # without finding one.
            a_year_ago: date = today - timedelta(days=365)

            search_day: date = today
            search_month_day: str = search_day.strftime("%m_%d")

            tiles = get_gs_files(
                self.source_bucket,
                f"{self.source_prefix}/{search_day.year}/{search_month_day}/alertDate{two_digit_year}",
                extensions=[".tif"],
            )

            while (
                len(tiles) < self.number_of_tiles
                and search_day.year >= target_year
                and search_day > a_year_ago
            ):
                search_day -= timedelta(days=1)
                search_month_day = search_day.strftime("%m_%d")

                tiles = get_gs_files(
                    self.source_bucket,
                    f"{self.source_prefix}/{search_day.year}/{search_month_day}/alertDate{two_digit_year}",
                    extensions=[".tif"],
                )

            if len(tiles) > self.number_of_tiles:
                raise Exception(
                    f"Found {len(tiles)} TIFFs in {self.dataset_name} "
                    "GCS folder, which is greater than the expected "
                    f"{self.number_of_tiles}. "
                    "If the extent has grown, update NUMBER_OF_TILES value."
                )
            if len(tiles) < self.number_of_tiles:
                raise Exception(
                    f"Can't find tiles for {target_year}, even after looking "
                    f"back as far as {search_day.year}/{search_month_day}!"
                )

            # We found them!
            source_uris += [
                f"gs://{self.source_bucket}/{self.source_prefix}/{search_day.year}/{search_month_day}/alert{two_digit_year}*",
                f"gs://{self.source_bucket}/{self.source_prefix}/{search_day.year}/{search_month_day}/alertDate{two_digit_year}*",
            ]

            if two_digit_year == str(today.year)[-2:]:
                release_version = "v" + search_day.strftime("%Y%m%d")

        return release_version, source_uris


class GLADS2AlertsSync(DeforestationAlertsSync):
    """
    Defines jobs to create new GLAD-S2 alerts assets once a new release is available.
    """

    dataset_name = "umd_glad_sentinel2_alerts"
    source_bucket = "earthenginepartners-hansen"
    source_prefix = "S2alert"
    input_calc = "(A > 0) * (20000 + 10000 * (A > 1) + B + 1461)"
    number_of_tiles = 18
    grid = "10/100000"
    max_zoom = 14

    def get_latest_release(self) -> Tuple[str, List[str]]:
        """
        Get the version of the latest *complete* release in GCS
        """

        # Raw tiles are just updated in-place
        source_uri = [
            f"gs://{self.source_bucket}/{self.source_prefix}/alert",
            f"gs://{self.source_bucket}/{self.source_prefix}/alertDate",
        ]

        # This file is updated once tiles are updated
        upload_date_text = get_gs_file_as_text(
            self.source_bucket, f"{self.source_prefix}/uploadDate.txt"
        )

        # Example string: "Updated Fri Apr 15 14:27:01 2022 UTC"
        upload_date = upload_date_text[12:-5]
        LOGGER.info(f"Last GLAD-S2 upload date: {upload_date}")
        latest_release = datetime.strptime(upload_date, "%b %d %H:%M:%S %Y").strftime(
            "v%Y%m%d"
        )

        return latest_release, source_uri


class DISTAlertsSync(Sync):
    """
    Defines jobs to create new DIST alerts assets once a new release is available.
    """

    dataset_name = "umd_glad_dist_alerts"
    source_bucket = "earthenginepartners-hansen"
    source_prefix = "DIST-ALERT"
    input_calc = "np.where((A>=30) & (A<255) & (B>0) & (C>=2) & (C<255), np.where(C<4, 20000 + B, 30000 + B), -1)"

    def __init__(self, sync_version: str, **kwargs):
        self.sync_version = sync_version

    def get_latest_release(self) -> Tuple[str, List[str]]:
        """
        Get the version of the latest release in GCS
        """

        # Raw tiles are just updated in-place
        source_uris = [
            f"gs://{self.source_bucket}/{self.source_prefix}/VEG-ANOM-MAX",
            f"gs://{self.source_bucket}/{self.source_prefix}/VEG-DIST-DATE",
            f"gs://{self.source_bucket}/{self.source_prefix}/VEG-DIST-COUNT",
        ]

        # This file is updated once tiles are updated
        upload_date_text = get_gs_file_as_text(
            self.source_bucket, f"{self.source_prefix}/uploadDate.txt"
        )

        # Example string: "Updated Sat Nov 9 13:43:05 2024-11-09 UTC"
        upload_date = upload_date_text[-15:-5]
        LOGGER.info(f"Last DIST-Alert upload date: {upload_date}")
        latest_release = f"v{upload_date.replace('-', '')}"

        return latest_release, source_uris

    def build_jobs(self, config: DatapumpConfig) -> List[Job]:
        latest_api_version = self.get_latest_api_version(self.dataset_name)
        latest_release, source_uris = self.get_latest_release()

        # If the latest API version matches latest release from UMD, no need to update
        if latest_api_version == latest_release:
            return []

        jobs: List[Job] = []

        slack_webhook("INFO", f"Starting dist-alerts jobs for {self.dataset_name}/{latest_release}")

        job = RasterVersionUpdateJob(
            # Current week alerts tile set
            id=str(uuid1()),
            status=JobStatus.starting,
            dataset=self.dataset_name,
            version=latest_release,
            tile_set_parameters=RasterTileSetParameters(
                source_uri=source_uris,
                calc=self.input_calc,
                grid="10/40000",
                data_type="int16",
                no_data=-1,
                pixel_meaning="currentweek",
                band_count=1,
                compute_stats=False,
                union_bands=True,
                unify_projection=True,
                # Sometimes this job runs over 2 hours, so increase timeout to 3 hours.
                timeout_sec=3 * 3600
            ),
            content_date_range=ContentDateRange(
                start_date="2020-12-31", end_date=str(date.today())
            )
        )
        job.aggregated_tile_set_parameters = AuxTileSetParameters(
            # Aggregated tile set (to include all alerts)
            pixel_meaning="default",
            grid="10/40000",
            data_type="int16",
            no_data=-1,
            calc="np.where(A > 0, A, B)",
            auxiliary_asset_pixel_meaning="default"
        )
        job.aux_tile_set_parameters = [
            # Intensity tile set
            AuxTileSetParameters(
                source_uri=None,
                pixel_meaning="intensity",
                data_type="uint8",
                calc="(B > 0) * 55",
                grid="10/40000",
                no_data=None,
<<<<<<< HEAD
                auxiliary_asset_pixel_meaning="default",
                auxiliary_asset_version=latest_release
=======
                auxiliary_asset_pixel_meaning="default"
>>>>>>> 8bdfb5b0
            )
        ]
        job.cog_asset_parameters = [
            # Created from the "default" asset
            CogAssetParameters(
                source_pixel_meaning="default",
                resampling="mode",
                implementation="default",
                blocksize=1024,
                export_to_gee=False
            ),
            # Created from the "intensity" asset
            CogAssetParameters(
                source_pixel_meaning="intensity",
                resampling="bilinear",
                implementation="intensity",
                blocksize=1024
            )
        ]

        jobs.append(job)

        return jobs


class RWAreasSync(Sync):
    def __init__(self, sync_version, start_date=None, end_date=None, **kwargs):
        self.sync_version = sync_version
        self.features_1x1 = create_1x1_tsv(sync_version, start_date, end_date)

    def build_jobs(self, config: DatapumpConfig) -> List[Job]:
        if self.features_1x1:
            kwargs = {
                "id": str(uuid1()),
                "status": JobStatus.starting,
                "analysis_version": config.analysis_version,
                "sync_version": self.sync_version,
                "table": AnalysisInputTable(
                    dataset=config.dataset,
                    version=config.dataset_version,
                    analysis=config.analysis,
                ),
                "features_1x1": self.features_1x1,
                "geotrellis_version": config.metadata["geotrellis_version"],
                "sync_type": config.sync_type,
                "version_overrides": config.metadata.get("version_overrides", {}),
            }

            if config.analysis in FIRES_ANALYSES:
                kwargs["alert_type"] = config.analysis
                return [FireAlertsGeotrellisJob(**kwargs)]
            else:
                return [GeotrellisJob(**kwargs)]
        else:
            return []


class Syncer:
    SYNCERS: Dict[SyncType, Type[Sync]] = {
        SyncType.viirs: ViirsSync,
        SyncType.modis: ModisSync,
        SyncType.rw_areas: RWAreasSync,
        SyncType.glad: GladSync,
        SyncType.integrated_alerts: IntegratedAlertsSync,
        SyncType.wur_radd_alerts: RADDAlertsSync,
        SyncType.umd_glad_landsat_alerts: GLADLAlertsSync,
        SyncType.umd_glad_sentinel2_alerts: GLADS2AlertsSync,
        SyncType.umd_glad_dist_alerts: DISTAlertsSync,
    }

    def __init__(self, sync_types: List[SyncType], sync_version: str = None, **kwargs):
        self.sync_version: str = (
            sync_version if sync_version else self._get_latest_version()
        )
        self.syncers: Dict[SyncType, Sync] = {
            sync_type: self.SYNCERS[sync_type](self.sync_version, **kwargs)
            for sync_type in sync_types
        }

    @staticmethod
    def _get_latest_version() -> str:
        return f"v{datetime.now().strftime('%Y%m%d')}"

    def build_jobs(self, config: DatapumpConfig) -> List[Job]:
        """
        Build Job model based on sync type
        :param config: sync configuration
        :return: Job model, or None if there's no job to sync
        """
        sync_type = SyncType[config.sync_type]

        try:
            jobs = self.syncers[sync_type].build_jobs(config)
        except Exception:
            error_msg: str = (
                f"Could not generate jobs for sync type {sync_type} "
                f"due to exception: {traceback.format_exc()}"
            )
            _ = log_and_notify_error(f"Unhandled exception building jobs: {error_msg}")
            return []

        return jobs<|MERGE_RESOLUTION|>--- conflicted
+++ resolved
@@ -814,12 +814,8 @@
                 calc="(B > 0) * 55",
                 grid="10/40000",
                 no_data=None,
-<<<<<<< HEAD
                 auxiliary_asset_pixel_meaning="default",
                 auxiliary_asset_version=latest_release
-=======
-                auxiliary_asset_pixel_meaning="default"
->>>>>>> 8bdfb5b0
             )
         ]
         job.cog_asset_parameters = [
