import traceback
from abc import ABC, abstractmethod
from datetime import date, datetime, timedelta
from string import ascii_uppercase
from typing import Dict, List, Optional, Tuple, Type
from uuid import uuid1

import dateutil.tz as tz
from datapump.clients.data_api import DataApiClient

from ..clients.aws import get_s3_client, get_s3_path_parts
from ..clients.datapump_store import DatapumpConfig
from ..commands.analysis import FIRES_ANALYSES, AnalysisInputTable
from ..commands.sync import SyncType
from ..commands.version_update import RasterTileCacheParameters, RasterTileSetParameters
from ..globals import GLOBALS, LOGGER
from ..jobs.geotrellis import FireAlertsGeotrellisJob, GeotrellisJob, Job
from ..jobs.jobs import JobStatus
from ..jobs.version_update import RasterVersionUpdateJob
from ..sync.fire_alerts import get_tmp_result_path, process_active_fire_alerts
from ..sync.rw_areas import create_1x1_tsv
from ..util.gcs import get_gs_file_as_text, get_gs_files, get_gs_subfolders
from ..util.gpkg_util import update_geopackage
from ..util.models import ContentDateRange
from ..util.slack import slack_webhook


class Sync(ABC):
    @abstractmethod
    def __init__(self, sync_version: str):
        ...

    @abstractmethod
    def build_jobs(self, config: DatapumpConfig) -> List[Job]:
        ...


class FireAlertsSync(Sync):
    def __init__(self, sync_version: str):
        self.sync_version: str = sync_version
        self.fire_alerts_type: Optional[SyncType] = None
        self.fire_alerts_uri: Optional[str] = None

    def build_jobs(self, config: DatapumpConfig) -> List[Job]:
        if self.fire_alerts_type is None:
            raise RuntimeError("No Alert type set")

        return [
            FireAlertsGeotrellisJob(
                id=str(uuid1()),
                status=JobStatus.starting,
                analysis_version=config.analysis_version,
                sync_version=self.sync_version,
                sync_type=config.sync_type,
                table=AnalysisInputTable(
                    dataset=config.dataset,
                    version=config.dataset_version,
                    analysis=config.analysis,
                ),
                features_1x1=config.metadata["features_1x1"],
                geotrellis_version=config.metadata["geotrellis_version"],
                alert_type=self.fire_alerts_type.value,
                alert_sources=[self.fire_alerts_uri],
                change_only=True,
                version_overrides=config.metadata.get("version_overrides", {}),
            )
        ]


class ViirsSync(FireAlertsSync):
    def __init__(self, sync_version: str):
        super(ViirsSync, self).__init__(sync_version)
        self.fire_alerts_type = SyncType.viirs
        self.fire_alerts_uri = process_active_fire_alerts(self.fire_alerts_type.value)

        # try to update geopackage, but still move on if it fails
        try:
            viirs_local_path = get_tmp_result_path("VIIRS")
            update_geopackage(viirs_local_path)
        except Exception as e:
            LOGGER.exception(e)
            slack_webhook(
                "ERROR", "Error updating fires geopackage. Check logs for more details."
            )


class ModisSync(FireAlertsSync):
    def __init__(self, sync_version: str):
        super(ModisSync, self).__init__(sync_version)
        self.fire_alerts_type = SyncType.modis
        self.fire_alerts_uri = process_active_fire_alerts(self.fire_alerts_type.value)


class GladSync(Sync):
    DATASET_NAME = "umd_glad_landsat_alerts"

    def __init__(self, sync_version: str):
        self.sync_version = sync_version
        self.should_sync_glad = self._check_for_new_glad()

    def build_jobs(self, config: DatapumpConfig) -> List[Job]:
        if self.should_sync_glad:
            jobs = [
                GeotrellisJob(
                    id=str(uuid1()),
                    status=JobStatus.starting,
                    analysis_version=config.analysis_version,
                    sync_version=self.sync_version,
                    sync_type=config.sync_type,
                    table=AnalysisInputTable(
                        dataset=config.dataset,
                        version=config.dataset_version,
                        analysis=config.analysis,
                    ),
                    features_1x1=config.metadata["features_1x1"],
                    geotrellis_version=config.metadata["geotrellis_version"],
                    change_only=True,
                    version_overrides=config.metadata.get("version_overrides", {}),
                )
            ]

            if config.dataset == "gadm":
                jobs.append(
                    RasterVersionUpdateJob(
                        id=str(uuid1()),
                        status=JobStatus.starting,
                        dataset=self.DATASET_NAME,
                        version=self.sync_version,
                        tile_set_parameters=RasterTileSetParameters(
                            source_uri=[
                                f"s3://{GLOBALS.s3_bucket_data_lake}/{self.DATASET_NAME}/raw/tiles.geojson"
                            ],
                            grid="10/100000",
                            data_type="uint16",
                            pixel_meaning="date_conf",
                            union_bands=True,
                            compute_stats=False,
                            timeout_sec=21600,
                            no_data=0,
                        ),
                        content_date_range=ContentDateRange(
                            min="2014-12-31",  # FIXME: Change for collection 2?
                            max="2021-12-31",  # TODO: Set to str(date.today()) when GLAD starts updating again
                        ),
                    )
                )

            return jobs
        else:
            return []

    def _check_for_new_glad(self):
        bucket, path = get_s3_path_parts(GLOBALS.s3_glad_path)
        response = get_s3_client().get_object(
            Bucket=bucket, Key=f"{path}/events/status"
        )

        last_modified_datetime = response["LastModified"]
        status = response["Body"].read().strip().decode("utf-8")
        one_day_ago = datetime.now(tz.UTC) - timedelta(hours=24)

        stati = ["COMPLETED", "SAVED", "HADOOP RUNNING", "HADOOP FAILED"]
        return (status in stati) and (
            one_day_ago <= last_modified_datetime <= datetime.now(tz.UTC)
        )


class IntegratedAlertsSync(Sync):
    """
    Defines jobs to create new integrated alerts assets once a source alert dataset is updated.
    """

    DATASET_NAME = "gfw_integrated_alerts"
    SOURCE_DATASETS = [
        "umd_glad_landsat_alerts",
        "umd_glad_sentinel2_alerts",
        "wur_radd_alerts",
    ]

    # First filter for nodata by multiplying everything by
    # (((A.data) > 0) | ((B.data) > 0) | ((C.data) > 0))
    # Now to establish the combined confidence. We take 10000 and add
    # a maximum of 30000 for multiple alerts, otherwise 10000 for
    # low confidence and 20000 for high confidence single alerts. It looks
    # like taking the max of that and 0 is unnecessary because we already
    # filtered for nodata.
    # Next add the day. We want the minimum (earliest) day of the three
    # systems. Because we can't easily take the minimum of the date and avoid
    # 0 being the nodata value, subtract the day from the maximum 16-bit
    # value (65535) and take the max.
    _INPUT_CALC = """np.ma.array(
        (
            (((A.data) > 0) | ((B.data) > 0) | ((C.data) > 0))
            * (
                10000
                + 10000
                * np.where(
                    ((A.data // 10000) + (B.data // 10000) + (C.data // 10000)) > 3,
                    3,
                    np.maximum(
                        ((A.data // 10000) + (B.data // 10000) + (C.data // 10000)) - 1,
                        0,
                    ),
                ).astype(np.uint16)
                + (
                    65535
                    - np.maximum.reduce(
                        [
                            (
                                ((A.data) > 0)
                                * ((65535 - ((A.data) % 10000)).astype(np.uint16))
                            ),
                            (
                                ((B.data) > 0)
                                * ((65535 - ((B.data) % 10000)).astype(np.uint16))
                            ),
                            (
                                ((C.data) > 0)
                                * ((65535 - ((C.data) % 10000)).astype(np.uint16))
                            ),
                        ]
                    )
                )
            )
        ),
        mask=False,
    )"""
    INPUT_CALC = " ".join(_INPUT_CALC.split())

    def __init__(self, sync_version: str):
        self.sync_version = sync_version

    def build_jobs(self, config: DatapumpConfig) -> List[Job]:
        """
        Creates two jobs for sync:
        1) Creates the integrated raster layers and assets. This includes
            a) A one band raster tile set where the values consist of the date
             of first detection by one of the three alert systems and their
             combined confidence for that pixel.
            b) A tile cache, using the special date_conf_intensity_multi_8 symbology
        2) Creates a Geotrellis job for integrated alerts. This can be done in
         parallel with 1) because it also uses the source datasets directly
        """

        latest_versions = self._get_latest_versions()
        source_uris = [
            f"s3://{GLOBALS.s3_bucket_data_lake}/{dataset}/{version}/raster/epsg-4326/10/100000/date_conf/geotiff/tiles.geojson"
            for dataset, version in latest_versions.items()
        ]

        if self._should_update(latest_versions):
            jobs = []

            if config.dataset == "gadm":
                jobs.append(
                    RasterVersionUpdateJob(
                        id=str(uuid1()),
                        status=JobStatus.starting,
                        dataset=self.DATASET_NAME,
                        version=self.sync_version,
                        tile_set_parameters=RasterTileSetParameters(
                            source_uri=source_uris,
                            calc=self.INPUT_CALC,
                            grid="10/100000",
                            data_type="uint16",
                            no_data=0,
                            pixel_meaning="date_conf",
                            band_count=1,
                            union_bands=True,
                            compute_stats=False,
                            timeout_sec=21600,
                        ),
                        tile_cache_parameters=RasterTileCacheParameters(
                            max_zoom=14,
                            resampling="med",
                            symbology={"type": "date_conf_intensity_multi_8"},
                        ),
                        content_date_range=ContentDateRange(
                            min="2014-12-31", max=str(date.today())
                        ),
                    )
                )
            jobs.append(
                GeotrellisJob(
                    id=str(uuid1()),
                    status=JobStatus.starting,
                    analysis_version=config.analysis_version,
                    sync_version=self.sync_version,
                    sync_type=config.sync_type,
                    table=AnalysisInputTable(
                        dataset=config.dataset,
                        version=config.dataset_version,
                        analysis=config.analysis,
                    ),
                    features_1x1=config.metadata["features_1x1"],
                    geotrellis_version=config.metadata["geotrellis_version"],
                )
            )

            return jobs
        else:
            return []

    def _get_latest_versions(self) -> Dict[str, str]:
        client = DataApiClient()
        return {ds: client.get_latest_version(ds) for ds in self.SOURCE_DATASETS}

    def _should_update(self, latest_versions: Dict[str, str]) -> bool:
        """
        Check if any of the dependent deforestation alert layers have created
        a new version in the last 24 hours on the API
        """
        client = DataApiClient()

        versions = [
            client.get_version(ds, latest_versions[ds]) for ds in self.SOURCE_DATASETS
        ]
        last_updates = [
            datetime.fromisoformat(v["created_on"]).replace(tzinfo=tz.UTC)
            for v in versions
        ]

        latest_integrated_version = client.get_version(
            self.DATASET_NAME, client.get_latest_version(self.DATASET_NAME)
        )

        last_integrated_update = datetime.fromisoformat(
            latest_integrated_version["created_on"]
        ).replace(tzinfo=tz.UTC)

        LOGGER.info(f"Last update time for integrated alerts: {last_integrated_update}")
        LOGGER.info(f"Last update time for source datasets: {last_updates}")

        if any([last_update > last_integrated_update for last_update in last_updates]):
            return True

        return False


class DeforestationAlertsSync(Sync):
    """
    Defines jobs to create new deforestation alerts assets once a new release is available.
    """

    @property
    @abstractmethod
    def dataset_name(self):
        ...

    @property
    @abstractmethod
    def source_bucket(self):
        ...

    @property
    @abstractmethod
    def source_prefix(self):
        ...

    @property
    @abstractmethod
    def input_calc(self):
        ...

    @property
    @abstractmethod
    def number_of_tiles(self):
        ...

    @property
    @abstractmethod
    def grid(self):
        ...

    @property
    @abstractmethod
    def max_zoom(self):
        ...

    def __init__(self, sync_version: str):
        self.sync_version = sync_version

    def build_jobs(self, config: DatapumpConfig) -> List[Job]:
        """
        Creates the deforesation raster layer and assets
        """

        latest_api_version = self.get_latest_api_version(self.dataset_name)
        latest_release, source_uris = self.get_latest_release()

        if float(latest_api_version.lstrip("v")) >= float(latest_release.lstrip("v")):
            return []

        return [self.get_raster_job(latest_release, source_uris)]

    def get_raster_job(
        self, version: str, source_uris: List[str]
    ) -> RasterVersionUpdateJob:
        version_dt: str = str(self.parse_version_as_dt(version).date())

        return RasterVersionUpdateJob(
            id=str(uuid1()),
            status=JobStatus.starting,
            dataset=self.dataset_name,
            version=version,
            tile_set_parameters=RasterTileSetParameters(
                source_uri=source_uris,
                calc=self.input_calc,
                grid=self.grid,
                data_type="uint16",
                no_data=0,
                pixel_meaning="date_conf",
                band_count=1,
                compute_stats=False,
            ),
            tile_cache_parameters=RasterTileCacheParameters(
                max_zoom=self.max_zoom,
                resampling="med",
                symbology={"type": "date_conf_intensity"},
            ),
            content_date_range=ContentDateRange(min="2020-01-01", max=str(version_dt)),
        )

    @abstractmethod
    def get_latest_release(self) -> Tuple[str, List[str]]:
        ...

    @staticmethod
    def parse_version_as_dt(version: str) -> datetime:
        # Technically this has a Y10K bug
        release_date = version.lstrip("v")
        assert len(release_date) == 8, "Possibly malformed version folder name!"
        year, month, day = (
            int(release_date[:4]),
            int(release_date[4:6]),
            int(release_date[6:]),
        )
        return datetime(year, month, day)

    @staticmethod
    def get_latest_api_version(dataset_name: str) -> str:
        """
        Get the version of the latest release in the Data API
        """
        client = DataApiClient()
        return client.get_latest_version(dataset_name)


class RADDAlertsSync(DeforestationAlertsSync):
    """
    Defines jobs to create new RADD alerts assets once a new release is available.
    """

    dataset_name = "wur_radd_alerts"
    source_bucket = "gfw_gee_export"
    source_prefix = "wur_radd_alerts/"
    input_calc = "(A >= 20000) * (A < 40000) * A"
    number_of_tiles = 175
    grid = "10/100000"
    max_zoom = 14

    def __init__(self, sync_version: str):
        super().__init__(sync_version)

    def build_jobs(self, config: DatapumpConfig) -> List[Job]:
        return super().build_jobs(config)

    def get_latest_release(self) -> Tuple[str, List[str]]:
        """
        Get the version of the latest *complete* release in GCS
        """
<<<<<<< HEAD

        LOGGER.info(
            f"Looking for RADD folders in gs://{self.source_bucket}/{self.source_prefix}"
        )
        versions: List[str] = get_gs_subfolders(self.source_bucket, self.source_prefix)
=======
        LOGGER.info(
            f"Looking for RADD folders in gs://{self.SOURCE_BUCKET}/{self.SOURCE_PREFIX}"
        )
        versions: List[str] = get_gs_subfolders(self.SOURCE_BUCKET, self.SOURCE_PREFIX)
>>>>>>> 1b78c3ab

        # Shouldn't need to look back through many, so avoid the corner
        # case that would check every previous version when run right after
        # increasing NUMBER_OF_TILES and hitting GCS as a new release is being
        # uploaded

        LOGGER.info(f"{self.dataset_name} versions: {versions}")
        for version in sorted(versions, reverse=True)[:3]:
<<<<<<< HEAD
            version_prefix = f"{self.source_prefix}{version}"
            LOGGER.info(
                f"Looking for RADD tiles in gs://{self.source_bucket}/{version_prefix}"
=======
            version_prefix = f"{self.SOURCE_PREFIX}{version}"
            LOGGER.info(
                f"Looking for RADD tiles in gs://{self.SOURCE_BUCKET}/{version_prefix}"
>>>>>>> 1b78c3ab
            )

            version_tiles: int = len(
                get_gs_files(self.source_bucket, version_prefix, extensions=[".tif"])
            )

            LOGGER.info(
<<<<<<< HEAD
                f"Found {version_tiles} RADD tiles in gs://{self.source_bucket}/{version_prefix}"
            )
            if version_tiles > self.number_of_tiles:
=======
                f"Found {version_tiles} RADD tiles in gs://{self.SOURCE_BUCKET}/{version_prefix}"
            )
            if version_tiles > self.NUMBER_OF_TILES:
>>>>>>> 1b78c3ab
                raise Exception(
                    f"Found {version_tiles} TIFFs in latest {self.dataset_name} GCS folder, which is "
                    f"greater than the expected {self.number_of_tiles}. "
                    "If the extent has grown, update NUMBER_OF_TILES value."
                )
            elif version_tiles == self.number_of_tiles:
                latest_release = version.rstrip("/")
                source_uris = [
                    f"gs://{self.source_bucket}/{self.source_prefix}{latest_release}"
                ]

                return latest_release, source_uris

        # We shouldn't get here
        raise Exception(f"No complete {self.dataset_name} versions found in GCS!")


class GLADLAlertsSync(DeforestationAlertsSync):
    """
    Defines jobs to create new GLAD-L alerts assets once a new release is available.
    """

    dataset_name = "umd_glad_landsat_alerts"
    source_bucket = "earthenginepartners-hansen"
    source_prefix = "GLADalert/C2"
    number_of_tiles = 115
    grid = "10/40000"
    start_year = 2021
    max_zoom = 12

    @property
    def input_calc(self):
        """
        Calc string is
        """
        today = self.get_today()

        calc_strings = []
        prev_conf_bands = []
        bands = iter(ascii_uppercase)

        for year in range(self.start_year, today.year + 1):
            year_start = self.get_days_since_2015(year)
            conf_band = next(bands)

            # earlier years should override later years for overlapping pixels
            prev_conf_calc_string = "".join(
                [f"({band} == 0) * " for band in prev_conf_bands]
            )

            date_band = next(bands)
            calc_strings.append(
                f"({prev_conf_calc_string}({conf_band} > 0) * (20000 + 10000 * ({conf_band} > 1) + {year_start} + {date_band}))"
            )
            prev_conf_bands.append(conf_band)

        calc_string = f"np.ma.array({' + '.join(calc_strings)}, mask=False)"
        return calc_string

    def get_latest_release(self) -> Tuple[str, List[str]]:
        """
        Get the version of the latest *complete* release in GCS
        """

        past_10_days = [self.get_today() - timedelta(days=i) for i in range(0, 10)]

        past_10_day_prefixes = [d.strftime("%Y/%m_%d") for d in past_10_days]

        for prefix in past_10_day_prefixes:
            version_tiles: List[str] = get_gs_files(
                self.source_bucket,
                f"{self.source_prefix}/{prefix}/alertDate22",
                extensions=[".tif"],
            )

            LOGGER.info(f"Found files for date {prefix}: {version_tiles}")

            if len(version_tiles) > self.number_of_tiles:
                raise Exception(
                    f"Found {version_tiles} TIFFs in latest {self.dataset_name} GCS folder, which is "
                    f"greater than the expected {self.number_of_tiles}. "
                    "If the extent has grown, update NUMBER_OF_TILES value."
                )
            elif len(version_tiles) == self.number_of_tiles:
                today = self.get_today()

                source_uris = []
                for year in range(self.start_year, today.year + 1):
                    year_suffix = str(year)[2:4]

                    if year == today.year or (
                        year == today.year - 1 and today.month < 7
                    ):
                        # these rasters are still being updated
                        source_uris += [
                            f"gs://{self.source_bucket}/{self.source_prefix}/{prefix}/alert{year_suffix}*",
                            f"gs://{self.source_bucket}/{self.source_prefix}/{prefix}/alertDate{year_suffix}*",
                        ]
                    else:
                        # otherwise, use final raster for that year
                        source_uris += [
                            f"gs://{self.source_bucket}/{self.source_prefix}/{year}/final/alert{year_suffix}*",
                            f"gs://{self.source_bucket}/{self.source_prefix}/{year}/final/alertDate{year_suffix}*",
                        ]

                return self.sync_version, source_uris

        raise Exception(f"No complete {self.dataset_name} versions found in GCS!")

    @staticmethod
    def get_days_since_2015(year: int) -> int:
        year_date = date(year=year, month=1, day=1)
        start_date = date(year=2015, month=1, day=1)
        return (year_date - start_date).days

    @staticmethod
    def get_today():
        return date.today()


class GLADS2AlertsSync(DeforestationAlertsSync):
    """
    Defines jobs to create new GLAD-S2 alerts assets once a new release is available.
    """

    dataset_name = "umd_glad_sentinel2_alerts"
    source_bucket = "earthenginepartners-hansen"
    source_prefix = "S2alert"
    input_calc = "(A > 0) * (20000 + 10000 * (A > 1) + B + 1461)"
    number_of_tiles = 18
    grid = "10/100000"
    max_zoom = 14

    def get_latest_release(self) -> Tuple[str, List[str]]:
        """
        Get the version of the latest *complete* release in GCS
        """

        # Raw tiles are just updated in-place
        source_uri = [
            f"gs://{self.source_bucket}/{self.source_prefix}/alert",
            f"gs://{self.source_bucket}/{self.source_prefix}/alertDate",
        ]

        # This file is updated once tiles are updated
        upload_date_text = get_gs_file_as_text(
            self.source_bucket, f"{self.source_prefix}/uploadDate.txt"
        )

        # Example string: "Updated Fri Apr 15 14:27:01 2022 UTC"
        upload_date = upload_date_text[12:-5]
        LOGGER.info(f"Last GLAD-S2 upload date: {upload_date}")
        latest_release = datetime.strptime(upload_date, "%b %d %H:%M:%S %Y").strftime(
            "v%Y%m%d"
        )

        return latest_release, source_uri


class RWAreasSync(Sync):
    def __init__(self, sync_version: str):
        self.sync_version = sync_version
        self.features_1x1 = create_1x1_tsv(sync_version)

    def build_jobs(self, config: DatapumpConfig) -> List[Job]:
        if self.features_1x1:
            kwargs = {
                "id": str(uuid1()),
                "status": JobStatus.starting,
                "analysis_version": config.analysis_version,
                "sync_version": self.sync_version,
                "table": AnalysisInputTable(
                    dataset=config.dataset,
                    version=config.dataset_version,
                    analysis=config.analysis,
                ),
                "features_1x1": self.features_1x1,
                "geotrellis_version": config.metadata["geotrellis_version"],
                "sync_type": config.sync_type,
                "version_overrides": config.metadata.get("version_overrides", {}),
            }

            if config.analysis in FIRES_ANALYSES:
                kwargs["alert_type"] = config.analysis
                return [FireAlertsGeotrellisJob(**kwargs)]
            else:
                return [GeotrellisJob(**kwargs)]
        else:
            return []


class Syncer:
    SYNCERS: Dict[SyncType, Type[Sync]] = {
        SyncType.viirs: ViirsSync,
        SyncType.modis: ModisSync,
        SyncType.rw_areas: RWAreasSync,
        SyncType.glad: GladSync,
        SyncType.integrated_alerts: IntegratedAlertsSync,
        SyncType.wur_radd_alerts: RADDAlertsSync,
        SyncType.umd_glad_landsat_alerts: GLADLAlertsSync,
        SyncType.umd_glad_sentinel2_alerts: GLADS2AlertsSync,
    }

    def __init__(self, sync_types: List[SyncType], sync_version: str = None):
        self.sync_version: str = (
            sync_version if sync_version else self._get_latest_version()
        )
        self.syncers: Dict[SyncType, Sync] = {
            sync_type: self.SYNCERS[sync_type](self.sync_version)
            for sync_type in sync_types
        }

    @staticmethod
    def _get_latest_version():
        return f"v{datetime.now().strftime('%Y%m%d')}"

    def build_jobs(self, config: DatapumpConfig) -> List[Job]:
        """
        Build Job model based on sync type
        :param config: sync configuration
        :return: Job model, or None if there's no job to sync
        """
        sync_type = SyncType[config.sync_type]

        try:
            jobs = self.syncers[sync_type].build_jobs(config)
        except Exception:
            LOGGER.error(
                f"Could not generate jobs for sync type {sync_type} with config {config} due to exception: {traceback.format_exc()}"
            )
            # TODO report to slack?
            return []

        return jobs<|MERGE_RESOLUTION|>--- conflicted
+++ resolved
@@ -469,18 +469,11 @@
         """
         Get the version of the latest *complete* release in GCS
         """
-<<<<<<< HEAD
 
         LOGGER.info(
             f"Looking for RADD folders in gs://{self.source_bucket}/{self.source_prefix}"
         )
         versions: List[str] = get_gs_subfolders(self.source_bucket, self.source_prefix)
-=======
-        LOGGER.info(
-            f"Looking for RADD folders in gs://{self.SOURCE_BUCKET}/{self.SOURCE_PREFIX}"
-        )
-        versions: List[str] = get_gs_subfolders(self.SOURCE_BUCKET, self.SOURCE_PREFIX)
->>>>>>> 1b78c3ab
 
         # Shouldn't need to look back through many, so avoid the corner
         # case that would check every previous version when run right after
@@ -489,15 +482,9 @@
 
         LOGGER.info(f"{self.dataset_name} versions: {versions}")
         for version in sorted(versions, reverse=True)[:3]:
-<<<<<<< HEAD
             version_prefix = f"{self.source_prefix}{version}"
             LOGGER.info(
                 f"Looking for RADD tiles in gs://{self.source_bucket}/{version_prefix}"
-=======
-            version_prefix = f"{self.SOURCE_PREFIX}{version}"
-            LOGGER.info(
-                f"Looking for RADD tiles in gs://{self.SOURCE_BUCKET}/{version_prefix}"
->>>>>>> 1b78c3ab
             )
 
             version_tiles: int = len(
@@ -505,15 +492,9 @@
             )
 
             LOGGER.info(
-<<<<<<< HEAD
                 f"Found {version_tiles} RADD tiles in gs://{self.source_bucket}/{version_prefix}"
             )
             if version_tiles > self.number_of_tiles:
-=======
-                f"Found {version_tiles} RADD tiles in gs://{self.SOURCE_BUCKET}/{version_prefix}"
-            )
-            if version_tiles > self.NUMBER_OF_TILES:
->>>>>>> 1b78c3ab
                 raise Exception(
                     f"Found {version_tiles} TIFFs in latest {self.dataset_name} GCS folder, which is "
                     f"greater than the expected {self.number_of_tiles}. "
