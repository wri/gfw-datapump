--- conflicted
+++ resolved
@@ -20,6 +20,7 @@
 from ..sync.rw_areas import create_1x1_tsv
 from ..util.gcs import get_gs_file_as_text, get_gs_files, get_gs_subfolders
 from ..util.models import ContentDateRange
+from ..util.util import log_and_notify_error
 
 
 class Sync(ABC):
@@ -70,21 +71,6 @@
         self.fire_alerts_type = SyncType.viirs
         self.fire_alerts_uri = process_active_fire_alerts(self.fire_alerts_type.value)
 
-<<<<<<< HEAD
-        # try to update geopackage, but still move on if it fails
-        try:
-            viirs_local_path = get_tmp_result_path("VIIRS")
-            update_geopackage(viirs_local_path)
-        except Exception as e:
-            error_msg: str = (
-                "Error updating fires geopackage. Check logs for more details."
-            )
-            LOGGER.error(error_msg)
-            LOGGER.exception(e)
-            slack_webhook("ERROR", error_msg)
-
-=======
->>>>>>> 7aabca4e
 
 class ModisSync(FireAlertsSync):
     def __init__(self, sync_version: str):
@@ -767,8 +753,7 @@
                 f"Could not generate jobs for sync type {sync_type} "
                 f"due to exception: {traceback.format_exc()}"
             )
-            LOGGER.error(error_msg)
-            slack_webhook("ERROR", f"Unhandled exception building jobs: {error_msg}")
+            _ = log_and_notify_error(f"Unhandled exception building jobs: {error_msg}")
             return []
 
         return jobs