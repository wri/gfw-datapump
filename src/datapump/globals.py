import json
import logging
import os
from typing import List, Optional

from pydantic import BaseSettings, Field, PositiveInt

LOGGER = logging.getLogger("datapump")
LOGGER.setLevel(logging.DEBUG)


class EnvSettings(BaseSettings):
    def env_dict(self):
        env = self.dict(exclude_none=True)
        return {key.upper(): str(value) for key, value in env.items()}

    class Config:
        case_sensitive = False
        validate_assignment = True


class Globals(EnvSettings):
    env: Optional[str] = Field("dev", env="ENV")

    token_secret_id: str = Field("gfw-api/token")
    data_api_uri: Optional[str] = Field(env="DATA_API_URI")

    aws_region: Optional[str] = Field("us-east-1", env="AWS_REGION")
    s3_bucket_pipeline: Optional[str] = Field(
        "gfw-pipelines-dev", env="S3_BUCKET_PIPELINE"
    )
    s3_data_lake_pipeline: Optional[str] = Field(
        "gfw-data-lake-dev", env="S3_DATA_LAKE_PIPELINE"
    )
    s3_glad_path: Optional[str] = Field(env="S3_GLAD_PATH")
    ec2_key_name: Optional[str] = Field("", env="EC2_KEY_NAME")
    public_subnet_ids: List[str] = Field(
        json.loads(os.environ.get("PUBLIC_SUBNET_IDS", b"[]"))
    )
    emr_instance_profile: Optional[str] = Field("", env="EMR_INSTANCE_PROFILE")
    emr_service_role: Optional[str] = Field("", env="EMR_SERVICE_ROLE")
    command_runner_jar: Optional[str] = Field(
        "command-runner.jar", env="COMMAND_RUNNER_JAR"
    )

    emr_version: str = Field("emr-6.1.0")

    geotrellis_jar_path = Field(
        "s3://gfw-pipelines-dev/geotrellis/jars", env="GEOTRELLIS_JAR_PATH"
    )
    worker_count_min: PositiveInt = Field(5)
    worker_count_per_gb_features: PositiveInt = Field(50)

    # if LOCALSTACK_HOSTNAME is set, it means we're running in a mock environment
    # and should use that as the endpoint URI
    aws_endpoint_uri: Optional[str] = Field(
        f"http://{os.environ['LOCALSTACK_HOSTNAME']}:4566"
        if "LOCALSTACK_HOSTNAME" in os.environ
        else None
    )

<<<<<<< HEAD
    max_versions: Optional[int] = Field(2, env="MAX_VERSIONS")
    datapump_table_name: Optional[str] = Field(env="DATAPUMP_TABLE_NAME")
=======
    max_versions: int = Field(2, env="MAX_VERSIONS")
>>>>>>> 05560bc6


GLOBALS = Globals()<|MERGE_RESOLUTION|>--- conflicted
+++ resolved
@@ -59,12 +59,8 @@
         else None
     )
 
-<<<<<<< HEAD
-    max_versions: Optional[int] = Field(2, env="MAX_VERSIONS")
+    max_versions: int = Field(2, env="MAX_VERSIONS")
     datapump_table_name: Optional[str] = Field(env="DATAPUMP_TABLE_NAME")
-=======
-    max_versions: int = Field(2, env="MAX_VERSIONS")
->>>>>>> 05560bc6
 
 
 GLOBALS = Globals()