--- conflicted
+++ resolved
@@ -93,7 +93,11 @@
                 "pixel_meaning": co.pixel_meaning,
                 "grid": co.grid,
                 "calc": co.calc,
-<<<<<<< HEAD
+                "band_count": co.band_count,
+                "union_bands": co.union_bands,
+                "compute_stats": co.compute_stats,
+                "compute_histogram": co.compute_histogram,
+                "timeout_sec": co.timeout_sec,
             },
             "metadata": {
                 "last_update": self.content_date_range.max,
@@ -102,13 +106,6 @@
                     "min": self.content_date_range.min,
                     "max": self.content_date_range.max
                 }
-=======
-                "band_count": co.band_count,
-                "union_bands": co.union_bands,
-                "compute_stats": co.compute_stats,
-                "compute_histogram": co.compute_histogram,
-                "timeout_sec": co.timeout_sec,
->>>>>>> e91e4d4b
             }
         }
 
@@ -116,7 +113,7 @@
 
     def _create_aux_tile_set(self, tile_set_parameters: RasterTileSetParameters) -> str:
         """
-        Create auxillary tile set and return asset ID
+        Create auxiliary tile set and return asset ID
         """
         client = DataApiClient()
 
