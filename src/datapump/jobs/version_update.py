from datetime import datetime, timedelta
from enum import Enum
<<<<<<< HEAD
from typing import List, Optional, Union
=======
import json
from typing import List, Optional, Union

import boto3
import requests
>>>>>>> cc3019e5

from datapump.commands.version_update import (
    RasterTileCacheParameters,
    RasterTileSetParameters,
    CogAssetParameters,
    AuxTileSetParameters
)
from datapump.util.models import ContentDateRange
from datapump.util.slack import slack_webhook

from ..clients.data_api import DataApiClient
from ..globals import LOGGER
from ..jobs.jobs import Job, JobStatus
from ..util.exceptions import DataApiResponseError


# This class lists the stages for a RasterVersionUpdateJob. The stages run in
# sequence in the order shown (any stage can be omitted), but creating_aux_assets and
# creating_cog_or_aux_assets run their list of items in parallel.
class RasterVersionUpdateJobStep(str, Enum):
    starting = "starting"
    # Creating the base tile set of the version
    creating_tile_set = "creating_tile_set"
    # Optionally creating a tile cache.
    creating_tile_cache = "creating_tile_cache"
    # creating_aggregated_tile_set is Dist-alerts-specific. It creates an aggregation
    # of last week 'default' raster with the new 'currentweek' raster of this week.It
    # must run before mark_latest, since it specific wants to be able to reference
    # last week's version as 'latest'.
    creating_aggregated_tile_set = "creating_aggregated_tile_set"
    # Create any other auxiliary tile sets.
    creating_aux_assets = "creating_aux_assets"
    # Mainly used for creating COG assets (which take a long time), but can also be
    # used for creating a final auxiliary tile set which also takes a long time (so
    # best to run in parallel with the COGs, rather than earlier).
    creating_cog_or_aux_assets = "creating_cog_or_aux_assets"
    mark_latest = "mark_latest"

class RasterVersionUpdateJob(Job):
    dataset: str
    version: str
    content_date_range: ContentDateRange
    content_date_description: str
    tile_set_parameters: RasterTileSetParameters
    tile_cache_parameters: Optional[RasterTileCacheParameters] = None
    aggregated_tile_set_parameters: Optional[AuxTileSetParameters] = None
    aux_tile_set_parameters: List[AuxTileSetParameters] = []
    cog_or_aux_asset_parameters: List[Union[CogAssetParameters, AuxTileSetParameters]] = []
    timeout_sec = 24 * 60 * 60
    notify_gnw: bool = False

    def next_step(self):
        now = datetime.now()
        if now >= datetime.fromisoformat(self.start_time) + timedelta(
            seconds=self.timeout_sec
        ):
            msg = (
                f"{self.__class__.__name__} {self.id} is still unfinished "
                f"{self.timeout_sec} seconds after starting at "
                f"{self.start_time}. Considering it failed. Perhaps someone "
                "should check on it?"
            )
            LOGGER.error(msg)
            self.errors.append(msg)
            self.status = JobStatus.failed

        if self.step == RasterVersionUpdateJobStep.starting:
            self.status = JobStatus.executing
            self.step = RasterVersionUpdateJobStep.creating_tile_set
            self._create_tile_set()

        elif self.step == RasterVersionUpdateJobStep.creating_tile_set:
            status = self._check_tile_set_status()
            if status == JobStatus.complete:
                if self.tile_cache_parameters:
                    self.step = RasterVersionUpdateJobStep.creating_tile_cache
                    self._create_tile_cache()
                elif self.aggregated_tile_set_parameters:
                    self.step = RasterVersionUpdateJobStep.creating_aggregated_tile_set
                    self._create_aux_tile_set(self.aggregated_tile_set_parameters)
                elif self.aux_tile_set_parameters:
                    self.step = RasterVersionUpdateJobStep.creating_aux_assets
                    for tile_set_params in self.aux_tile_set_parameters:
                        self._create_aux_tile_set(tile_set_params)
                elif self.cog_or_aux_asset_parameters:
                    self.step = RasterVersionUpdateJobStep.creating_cog_or_aux_assets
                    for cog_asset_param in self.cog_or_aux_asset_parameters:
                        if self._create_cog_or_aux_asset(cog_asset_param) == "":
                            self.status = JobStatus.failed
                            break
                else:
                    self.step = RasterVersionUpdateJobStep.mark_latest
                    self._mark_latest()
            elif status == JobStatus.failed:
                self.status = JobStatus.failed

        elif self.step == RasterVersionUpdateJobStep.creating_tile_cache:
            status = self._check_tile_cache_status()
            if status == JobStatus.complete:
                if self.aux_tile_set_parameters:
                    self.step = RasterVersionUpdateJobStep.creating_aux_assets
                    for tile_set_params in self.aux_tile_set_parameters:
                        self._create_aux_tile_set(tile_set_params)
                else:
                    self.step = RasterVersionUpdateJobStep.mark_latest
                    self._mark_latest()
            elif status == JobStatus.failed:
                self.status = JobStatus.failed

        elif self.step == RasterVersionUpdateJobStep.creating_aggregated_tile_set:
            status = self._check_aux_assets_status()
            if status == JobStatus.complete:
                if self.aux_tile_set_parameters:
                    self.step = RasterVersionUpdateJobStep.creating_aux_assets
                    for tile_set_params in self.aux_tile_set_parameters:
                        self._create_aux_tile_set(tile_set_params)
                else:
                    self.step = RasterVersionUpdateJobStep.mark_latest
                    self._mark_latest()
            elif status == JobStatus.failed:
                self.status = JobStatus.failed

        elif self.step == RasterVersionUpdateJobStep.creating_aux_assets:
            status = self._check_aux_assets_status()
            if status == JobStatus.complete:
                if self.cog_or_aux_asset_parameters:
                    self.step = RasterVersionUpdateJobStep.creating_cog_or_aux_assets
                    for cog_or_aux_asset_param in self.cog_or_aux_asset_parameters:
                        if self._create_cog_or_aux_asset(cog_or_aux_asset_param) == "":
                            self.status = JobStatus.failed
                            break
                else:
                    self.step = RasterVersionUpdateJobStep.mark_latest
                    self._mark_latest()
            elif status == JobStatus.failed:
                self.status = JobStatus.failed

        elif self.step == RasterVersionUpdateJobStep.creating_cog_or_aux_assets:
            status = self._check_aux_assets_status()
            if status == JobStatus.complete:
                self.step = RasterVersionUpdateJobStep.mark_latest
                self._mark_latest()
            elif status == JobStatus.failed:
                self.status = JobStatus.failed

        elif self.step == RasterVersionUpdateJobStep.mark_latest:
            status = self._check_latest_status()
            if status == JobStatus.complete:
                if self.notify_gnw:
                    try:
                        self._trigger_gnw_analysis()
                    except Exception as e:
                        LOGGER.error(
                            f"Error notifying GNW of new version "
                            f"{self.dataset}/{self.version}: {e}"
                        )
                self.status = JobStatus.complete
            elif status == JobStatus.failed:
                self.status = JobStatus.failed

    def success_message(self) -> str:
        return (
            f"Successfully updated dataset {self.dataset} to version "
            f"{self.version}."
        )

    def error_message(self) -> str:
        return (
            f"Version update job failed for dataset {self.dataset}, "
            f"version {self.version}, due to the following error(s): "
            f"{self.errors}"
        )

    def _create_tile_set(self):
        client = DataApiClient()

        # Create the dataset if it doesn't exist
        try:
            _ = client.create_dataset(self.dataset)
        except DataApiResponseError:
            pass

        co = self.tile_set_parameters

        payload = {
            "creation_options": {
                "source_type": "raster",
                "source_uri": co.source_uri,
                "source_driver": "GeoTIFF",
                "data_type": co.data_type,
                "no_data": co.no_data,
                "pixel_meaning": co.pixel_meaning,
                "grid": co.grid,
                "calc": co.calc,
                "band_count": co.band_count,
                "union_bands": co.union_bands,
                "compute_stats": co.compute_stats,
                "compute_histogram": co.compute_histogram,
                "timeout_sec": co.timeout_sec,
                "resampling": co.resampling,
                "unify_projection": co.unify_projection,
                "copy_solo_tiles": co.copy_solo_tiles
            },
            "metadata": {
                "last_update": self.content_date_range.end_date,
                "content_date": self.content_date_range.end_date,
                "content_date_range": {
                    "start_date": self.content_date_range.start_date,
                    "end_date": self.content_date_range.end_date,
                },
                "content_date_description": self.content_date_description,
            },
        }

        _ = client.create_version(self.dataset, self.version, payload)

    def _create_aux_tile_set(self, tile_set_parameters: AuxTileSetParameters) -> str:
        """
        Create auxiliary tile set and return asset ID
        """
        client = DataApiClient()

        co = tile_set_parameters

        payload = {
            "asset_type": "Raster tile set",
            "creation_options": {
                "data_type": co.data_type,
                "no_data": co.no_data,
                "pixel_meaning": co.pixel_meaning,
                "grid": co.grid,
                "calc": co.calc,
                "band_count": co.band_count,
                "union_bands": co.union_bands,
                "compute_stats": co.compute_stats,
                "compute_histogram": co.compute_histogram,
                "timeout_sec": co.timeout_sec,
                "num_processes": co.num_processes,
                "resampling": co.resampling,
                "unify_projection": co.unify_projection,
                "copy_solo_tiles": co.copy_solo_tiles
            },
        }

        # Looks up asset ID of the raster tile set with auxiliary_asset_pixel_meaning
        # using version 'auxiliary_asset_version' (which may be used to refer to the
        # current version being created), or `latest` when version is not passed
        if co.auxiliary_asset_pixel_meaning:
            auxiliary_asset_version = (
                co.auxiliary_asset_version
                if co.auxiliary_asset_version
                else client.get_latest_version(self.dataset)
            )
            assets = client.get_assets(self.dataset, auxiliary_asset_version)
            for asset in assets:
                if asset["asset_type"] == "Raster tile set":
                    creation_options = client.get_asset_creation_options(asset['asset_id'])
                    if creation_options["pixel_meaning"] == co.auxiliary_asset_pixel_meaning:
                        payload["creation_options"]["auxiliary_assets"] = [asset["asset_id"]]

        data = client.create_aux_asset(self.dataset, self.version, payload)

        return data["asset_id"]

    def _create_cog_or_aux_asset(self, cog_or_aux_asset_parameters: Union[CogAssetParameters, AuxTileSetParameters]) -> str:
        """
        Create cog asset or auxiliary asset and return asset ID, empty string if an error
        """
        co = cog_or_aux_asset_parameters
        if isinstance(co, AuxTileSetParameters):
            return self._create_aux_tile_set(co)

        client = DataApiClient()

        assets = client.get_assets(self.dataset, self.version)
        asset_id = ""
        for asset in assets:
            if asset["asset_type"] == "Raster tile set":
                creation_options = client.get_asset_creation_options(asset['asset_id'])
                if creation_options["pixel_meaning"] == co.source_pixel_meaning:
                    if asset_id != "":
                        self.errors.append(f"Multiple assets with pixel meaning '{co.source_pixel_meaning}'")
                        return ""
                    asset_id = asset["asset_id"]

        if asset_id == "":
            self.errors.append(f"Could not find asset with pixel meaning  '{co.source_pixel_meaning}'")
            return ""

        payload = {
            "asset_type": "COG",
            "creation_options": {
                "implementation": co.implementation,
                "source_asset_id": asset_id,
                "resampling": co.resampling,
                "block_size": co.blocksize,
                "export_to_gee": co.export_to_gee,
            },
        }

        slack_webhook("INFO", f"Starting COG asset job {self.dataset}/{self.version} {co.implementation}")
        data = client.create_aux_asset(self.dataset, self.version, payload)

        return data["asset_id"]

    def _check_tile_set_status(self) -> JobStatus:
        client = DataApiClient()

        rts_asset = client.get_asset(self.dataset, self.version, "Raster tile set")
        if rts_asset["status"] == "saved":
            return JobStatus.complete
        elif rts_asset["status"] == "pending":
            return JobStatus.executing
        else:
            self.errors.append(f"Tile set has status: {rts_asset['status']}")
            return JobStatus.failed

    def _check_aux_assets_status(self) -> JobStatus:
        """
        Check all assets of (dataset, version). Return JobStatus.failed if any asset
        has failed status, JobStatus.pending if any asset still has pending status,
        and JobStatus.complete if all assets are complete (saved)
        """
        client = DataApiClient()

        assets = client.get_assets(self.dataset, self.version)
        statuses = [asset["status"] for asset in assets]

        if "failed" in statuses:
            return JobStatus.failed
        elif "pending" in statuses:
            return JobStatus.executing
        elif all([status == "saved" for status in statuses]):
            return JobStatus.complete
        else:
            self.errors.append(f"Aux asset has unknown asset status: {statuses}")
            raise KeyError(f"Undefined asset status in {statuses}")

    def _create_tile_cache(self):
        client = DataApiClient()

        rts_asset = client.get_asset(self.dataset, self.version, "Raster tile set")
        rts_asset_id = rts_asset["asset_id"]

        payload = {
            "asset_type": "Raster tile cache",
            "is_managed": True,
            "creation_options": {
                "source_asset_id": rts_asset_id,
                "min_zoom": 0,
                "max_zoom": self.tile_cache_parameters.max_zoom,
                "max_static_zoom": 9,
                "symbology": self.tile_cache_parameters.symbology,
                "resampling": self.tile_cache_parameters.resampling,
            },
        }
        _ = client.create_aux_asset(self.dataset, self.version, payload)

    def _check_tile_cache_status(self) -> JobStatus:
        client = DataApiClient()

        rtc_asset = client.get_asset(self.dataset, self.version, "Raster tile cache")
        if rtc_asset["status"] == "saved":
            return JobStatus.complete
        elif rtc_asset["status"] == "pending":
            return JobStatus.executing
        else:
            self.errors.append("Tile cache in status other than saved or pending")
            return JobStatus.failed

    def _mark_latest(self):
        client = DataApiClient()

        client.set_latest(self.dataset, self.version)

    def _check_latest_status(self) -> JobStatus:
        client = DataApiClient()

        latest_version = client.get_latest_version(self.dataset)

        if latest_version == self.version:
            return JobStatus.complete
        else:
            self.errors.append("Setting is_latest status failed")
            return JobStatus.failed

    def _get_slack_webhook(self, prefect_pipeline):
        client = boto3.client("secretsmanager")
        response = client.get_secret_value(SecretId="prefect/webhook_urls")
        return json.loads(response["SecretString"])[prefect_pipeline]

    def _trigger_gnw_analysis(self):
        """Trigger GNW prefect pipeline with new version."""
        gnw_webhook_url = self._get_slack_webhook(self.dataset)
        resp = requests.post(
            gnw_webhook_url, json={"dataset": self.dataset, "version": self.version}
        )
        if resp.status_code >= 400:
            raise Exception(
                f"Failed to trigger GNW notification for {self.dataset}/{self.version}: "
                f"{resp.status_code} {resp.text}"
            )<|MERGE_RESOLUTION|>--- conflicted
+++ resolved
@@ -1,14 +1,10 @@
 from datetime import datetime, timedelta
 from enum import Enum
-<<<<<<< HEAD
-from typing import List, Optional, Union
-=======
 import json
 from typing import List, Optional, Union
 
 import boto3
 import requests
->>>>>>> cc3019e5
 
 from datapump.commands.version_update import (
     RasterTileCacheParameters,
