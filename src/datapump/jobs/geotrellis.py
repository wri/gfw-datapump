--- conflicted
+++ resolved
@@ -204,7 +204,6 @@
                             table.dataset,
                             table.version,
                             table.source_uri,
-<<<<<<< HEAD
                             indices=(
                                 [index.dict() for index in table.indices]
                                 if table.indices
@@ -219,16 +218,6 @@
                                 if table.partitions
                                 else table.partitions
                             ),
-=======
-                            [index.dict() for index in table.indices]
-                            if table.indices
-                            else table.indices,
-                            table.cluster.dict() if table.cluster else table.cluster,
-                            table.table_schema,
-                            table.partitions.dict()
-                            if table.partitions
-                            else table.partitions,
->>>>>>> 5bfdf940
                             longitude_field=table.longitude_field,
                             latitude_field=table.latitude_field,
                         )
@@ -358,18 +347,6 @@
         bucket, prefix = get_s3_path_parts(result_path)
 
         LOGGER.debug(f"Looking for analysis results at {result_path}")
-<<<<<<< HEAD
-        resp = get_s3_client().list_objects_v2(Bucket=bucket, Prefix=prefix)
-
-        if "Contents" not in resp:
-            raise AssertionError("No results found in S3")
-
-        keys = [
-            item["Key"]
-            for item in resp["Contents"]
-            if item["Key"].endswith(".csv") and "download" not in item["Key"]
-        ]
-=======
         paginator = get_s3_client().get_paginator("list_objects_v2")
         pages = paginator.paginate(Bucket=bucket, Prefix=prefix)
 
@@ -384,7 +361,6 @@
                 if item["Key"].endswith(".csv") and "download" not in item["Key"]
             ]
             keys += page_keys
->>>>>>> 5bfdf940
 
         result_tables = [
             self._get_result_table(bucket, path, list(files))
