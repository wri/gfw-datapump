import csv
import io
import math
import urllib
from datetime import date, datetime, timedelta
from enum import Enum
from itertools import groupby
from pathlib import Path
from pprint import pformat
from typing import Any, Dict, List, Optional, Tuple

from ..clients.aws import get_emr_client, get_s3_client, get_s3_path_parts
from ..clients.data_api import DataApiClient
from ..commands.analysis import Analysis, AnalysisInputTable
from ..commands.sync import SyncType
from ..globals import GLOBALS, LOGGER
from ..jobs.jobs import (
    AnalysisResultTable,
    Index,
    Job,
    JobStatus,
    JobStep,
    Partition,
    Partitions,
)

WORKER_INSTANCE_TYPES = ["r5.2xlarge", "r4.2xlarge"]  # "r6g.2xlarge"
MASTER_INSTANCE_TYPE = "r5.2xlarge"
GEOTRELLIS_RETRIES = 3


class GeotrellisAnalysis(str, Enum):
    """
    Supported analyses to run on datasets
    """

    tcl = "annualupdate_minimal"
    glad = "gladalerts"
    viirs = "firealerts_viirs"
    modis = "firealerts_modis"
    burned_areas = "firealerts_burned_areas"
    integrated_alerts = "integrated_alerts"


class GeotrellisFeatureType(str, Enum):
    gadm = "gadm"
    wdpa = "wdpa"
    geostore = "geostore"
    feature = "feature"

    @staticmethod
    def get_feature_fields(feature_type):
        if feature_type == GeotrellisFeatureType.wdpa:
            return [
                "wdpa_protected_area__id",
                "wdpa_protected_area__name",
                "wdpa_protected_area__iucn_cat",
                "wdpa_protected_area__iso",
                "wdpa_protected_area__status",
            ]
        elif feature_type == GeotrellisFeatureType.gadm:
            return ["iso", "adm1", "adm2"]
        elif feature_type == GeotrellisFeatureType.geostore:
            return ["geostore__id"]
        elif feature_type == GeotrellisFeatureType.feature:
            return ["feature__id"]


class GeotrellisJobStep(str, Enum):
    starting = "starting"
    analyzing = "analyzing"
    uploading = "uploading"


class GeotrellisJob(Job):
    table: AnalysisInputTable
    status: JobStatus
    analysis_version: str
    features_1x1: str
    sync_version: Optional[str] = None
    feature_type: GeotrellisFeatureType = GeotrellisFeatureType.feature
    geotrellis_version: str
    sync: bool = False
    sync_type: Optional[SyncType] = None
    change_only: bool = False
    emr_job_id: Optional[str] = None
    version_overrides: Dict[str, Any] = {}
    result_tables: List[AnalysisResultTable] = []

    def next_step(self):
        now = datetime.now()
        if (
            datetime.fromisoformat(self.start_time)
            + timedelta(seconds=self.timeout_sec)
            < now
        ):
            error_msg = (
                f"Job {self.id} has failed on step {self.step} because of a timeout. "
                f"Start time: {self.start_time} End time: {now.isoformat()} "
                f"Timeout seconds: {self.timeout_sec}"
            )
            LOGGER.error(error_msg)
            self.errors.append(error_msg)
            self.status = JobStatus.failed

            if self.step == GeotrellisJobStep.analyzing:
                self.cancel_analysis()
        elif self.step == JobStep.starting:
            self.start_analysis()
            self.status = JobStatus.executing
            self.step = GeotrellisJobStep.analyzing
        elif self.step == GeotrellisJobStep.analyzing:
            status = self.check_analysis()
            if status == JobStatus.complete:
                if not self.result_tables:
                    self.result_tables = self._get_result_tables()

                self.upload()
                self.step = GeotrellisJobStep.uploading
            elif status == JobStatus.failed:
                self.retries += 1

                if self.retries <= GEOTRELLIS_RETRIES:
                    self.start_analysis()
                else:
                    error_msg = (
                        f"Exceeded number of retries for EMR job that started "
                        f"at {self.start_time}"
                    )
                    LOGGER.error(error_msg)
                    self.errors.append(error_msg)
                    self.status = JobStatus.failed
        elif self.step == GeotrellisJobStep.uploading:
            self.status = self.check_upload()

            # clear result tables after completion, combining these after
            # the Map state can go over the Step Function message size limit
            if self.status == JobStatus.complete:
                self.result_tables = []

    def start_analysis(self):
        self.emr_job_id = self._run_job_flow(*self._get_emr_inputs())

    def cancel_analysis(self):
        client = get_emr_client()
        client.terminate_job_flows(JobFlowIds=[self.emr_job_id])

    def check_analysis(self) -> JobStatus:
        cluster_description = get_emr_client().describe_cluster(
            ClusterId=self.emr_job_id
        )
        status = cluster_description["Cluster"]["Status"]

        LOGGER.info(
            f"EMR job {self.emr_job_id} has state {status['State']} "
            f"for reason {pformat(status['StateChangeReason'])}"
        )
        if (
            status["State"] == "TERMINATED"
            and status["StateChangeReason"]["Code"] == "ALL_STEPS_COMPLETED"
        ):
            return JobStatus.complete
        elif (
            GLOBALS.env == "test"
            and status["State"] == "WAITING"
            and status["StateChangeReason"]["Code"] == "USER_REQUEST"
        ):
            return JobStatus.complete
        elif status["State"] == "TERMINATED_WITH_ERRORS":
            error_msg = f"EMR job with ID {self.emr_job_id} terminated with errors."
            LOGGER.error(error_msg)
            self.errors.append(error_msg)
            return JobStatus.failed
        elif (
            status["State"] == "TERMINATED"
            and status["StateChangeReason"]["Code"] == "USER_REQUEST"
        ):
            # this can happen if someone manually terminates the EMR job, which
            # means the step function should stop since we can't know if it
            # completed correctly
            error_msg = f"EMR job with ID {self.emr_job_id} was terminated manually."
            LOGGER.error(error_msg)
            self.errors.append(error_msg)
            return JobStatus.failed
        else:
            return JobStatus.executing

    def upload(self):
        client = DataApiClient()

        for table in self.result_tables:
            if self.sync_version:
                # temporarily just appending sync versions to analysis version
                # instead of using version inheritance
                if (
                    self.table.analysis == Analysis.glad
                    or self.table.analysis == Analysis.integrated_alerts
                ):
                    if self.sync_type == SyncType.rw_areas:
                        version = client.get_latest_version(table.dataset)
                        client.append(table.dataset, version, table.source_uri)
                    else:
                        client.create_vector_version(
                            table.dataset,
                            table.version,
                            table.source_uri,
                            indices=(
                                [index.dict() for index in table.indices]
                                if table.indices
                                else table.indices
                            ),
                            cluster=(
                                table.cluster.dict() if table.cluster else table.cluster
                            ),
                            table_schema=table.table_schema,
                            partitions=(
                                table.partitions.dict()
                                if table.partitions
                                else table.partitions
                            ),
                            longitude_field=table.longitude_field,
                            latitude_field=table.latitude_field,
                        )
                else:
                    client.append(table.dataset, table.version, table.source_uri)
            else:
                client.create_dataset_and_version(
                    table.dataset,
                    table.version,
                    table.source_uri,
<<<<<<< HEAD
                    indices=(
                        [index.dict() for index in table.indices]
                        if table.indices
                        else table.indices
                    ),
                    cluster=(table.cluster.dict() if table.cluster else table.cluster),
                    table_schema=table.table_schema,
                    partitions=(
                        table.partitions.dict()
                        if table.partitions
                        else table.partitions
                    ),
=======
                    [index.dict() for index in table.indices]
                    if table.indices
                    else table.indices,
                    table.cluster.dict() if table.cluster else table.cluster,
                    table.table_schema,
                    table.partitions.dict() if table.partitions else table.partitions,
>>>>>>> 0282d69a
                    longitude_field=table.longitude_field,
                    latitude_field=table.latitude_field,
                )

    def check_upload(self) -> JobStatus:
        client = DataApiClient()

        all_saved = True
        for table in self.result_tables:
            if self.sync_type == SyncType.rw_areas:
                version = client.get_latest_version(table.dataset)
            else:
                version = table.version

            status = client.get_version(table.dataset, version)["status"]
            if status == "failed":
                error_msg = f'Table {table.dataset}/{version} has status "failed".'
                LOGGER.error(error_msg)
                self.errors.append(error_msg)
                return JobStatus.failed

            all_saved &= status == "saved"

        if all_saved:
            if (
                (
                    self.table.analysis == Analysis.glad
                    or self.table.analysis == Analysis.integrated_alerts
                )
                and self.sync_version
                and self.sync_type != SyncType.rw_areas
            ):
                for table in self.result_tables:
                    client.set_latest(table.dataset, self.sync_version)
                    dataset = client.get_dataset(table.dataset)
                    versions = sorted(dataset["versions"])

                    versions_to_delete = versions[: -GLOBALS.max_versions]
                    for version in versions_to_delete:
                        client.delete_version(table.dataset, version)

            return JobStatus.complete

        return JobStatus.executing

    def success_message(self) -> str:
        # give user areas more readable name
        dataset = (
            "new user areas"
            if self.sync_type == SyncType.rw_areas
            else self.table.dataset
        )

        # make it clear if this was nightly sync job
        nightly = " nightly " if self.sync_type else " "

        return (
            f"Successfully ran{nightly}geotrellis analysis {self.table.analysis} on {dataset}"
            f"and uploaded to tables with version {self.table.version}."
        )

    def error_message(self) -> str:
        # give user areas more readable name
        dataset = (
            "new user areas"
            if self.sync_type == SyncType.rw_areas
            else self.table.dataset
        )

        # make it clear if this was nightly sync job
        job_type = "Nightly analysis" if self.sync_type else "Analysis"

        errors = "\n".join(self.errors)
        return (
            f"{job_type} failed for {self.table.analysis} on {dataset} "
            f"with version {self.table.version} "
            f"due to the following error(s): {errors}"
        )

    def _get_emr_inputs(self):
        name = f"{self.table.dataset}_{self.table.analysis}_{self.analysis_version}__{self.id}"
        self.feature_type = self._get_feature_type()

        steps = [self._get_step()]

        worker_count: int = self._calculate_worker_count(self.features_1x1)
        instances = self._instances(worker_count)
        applications = self._applications()
        configurations = self._configurations(str(worker_count))

        return name, instances, steps, applications, configurations

    def _get_feature_type(self) -> GeotrellisFeatureType:
        if self.table.dataset == "wdpa_protected_areas":
            return GeotrellisFeatureType.wdpa
        elif self.table.dataset == "gadm":
            return GeotrellisFeatureType.gadm
        elif "geostore" in self.table.dataset:
            return GeotrellisFeatureType.geostore
        else:
            return GeotrellisFeatureType.feature

    def _get_result_tables(self) -> List[AnalysisResultTable]:
        result_path = self._get_result_path(include_analysis=True)
        bucket, prefix = get_s3_path_parts(result_path)

        LOGGER.debug(f"Looking for analysis results at {result_path}")
        resp = get_s3_client().list_objects_v2(Bucket=bucket, Prefix=prefix)

        # FIXME: Do we really need to log this?
        LOGGER.debug(f"Analysis results: {resp}")

        if "Contents" not in resp:
            raise AssertionError("No results found in S3")

        keys = [
            item["Key"]
            for item in resp["Contents"]
            if item["Key"].endswith(".csv") and "download" not in item["Key"]
        ]

        result_tables = [
            self._get_result_table(bucket, path, list(files))
            for path, files in groupby(keys, lambda key: Path(key).parent)
        ]

        return result_tables

    def _get_result_table(
        self, bucket: str, path: Path, files: List[str]
    ) -> AnalysisResultTable:
        feature_agg: Optional[str]
        analysis_agg, feature_agg = (path.parts[-1], path.parts[-2])

        if (
            self.table.dataset == "gadm"
            and self.table.analysis == Analysis.viirs
            and analysis_agg == "all"
        ):
            result_dataset = "nasa_viirs_fire_alerts"
            feature_agg = None
        else:
            result_dataset = f"{self.table.dataset}__{self.table.analysis}"
            if self.feature_type == "gadm":
                result_dataset += f"__{feature_agg}_{analysis_agg}"
            else:
                feature_agg = None
                result_dataset += f"__{analysis_agg}"

        sources = [f"s3://{bucket}/{file}" for file in files]

        if analysis_agg in self.version_overrides:
            version = self.version_overrides[analysis_agg]
        elif (
            self.sync_version
            and (
                self.table.analysis == Analysis.glad
                or self.table.analysis == Analysis.integrated_alerts
            )
            and "alerts" in analysis_agg
        ):
            version = self.sync_version
        else:
            version = self.analysis_version

        indices, cluster = self._get_indices_and_cluster(analysis_agg, feature_agg)
        partitions = self._get_partitions(analysis_agg, feature_agg)
        table_schema = self._get_table_schema(sources[0])

        result_table = {
            "dataset": result_dataset,
            "version": version,
            "source_uri": sources,
            "indices": indices,
            "cluster": cluster,
            "table_schema": table_schema,
        }

        if partitions:
            result_table["partitions"] = partitions
        if analysis_agg == "all":
            result_table["latitude_field"] = "latitude"
            result_table["longitude_field"] = "longitude"

        return AnalysisResultTable(**result_table)

    def _get_indices_and_cluster(
        self, analysis_agg: str, feature_agg: Optional[str] = None
    ) -> Tuple[List[Optional[Index]], Optional[Index]]:
        indices = []

        id_col_constructor: Dict[Tuple[str, Optional[str]], List[str]] = {
            ("gadm", "iso"): ["iso"],
            ("gadm", "adm1"): ["iso", "adm1"],
            ("gadm", "adm2"): ["iso", "adm1", "adm2"],
            ("gadm", None): ["iso", "adm1", "adm2"],
            ("all", None): [],
            ("wdpa", None): ["wdpa_protected_area__id"],
            ("geostore", None): ["geostore__id"],
            ("feature", None): ["feature__id"],
        }

        try:
            if analysis_agg != "all":
                id_cols = id_col_constructor[(self.feature_type, feature_agg)]
            else:
                # disaggregated points have no ID
                id_cols = []
        except KeyError as e:
            error_msg = f"Unable to find index for {analysis_agg}/{feature_agg}"
            LOGGER.error(error_msg)
            self.errors.append(error_msg)
            raise e

        # schema change in version 2.1.4
        if self.geotrellis_version < "2.1.4":
            threshold_field = "umd_tree_cover_density__threshold"
            glad_conf_field = "is__confirmed_alert"
            glad_date_field = "alert__date"
        else:
            threshold_field = "umd_tree_cover_density_2000__threshold"
            glad_conf_field = "umd_glad_landsat_alerts__confidence"
            glad_date_field = "umd_glad_landsat_alerts__date"

        analysis_col_constructor: Dict[Tuple[Analysis, str], List[str]] = {
            (Analysis.tcl, "change"): [
                threshold_field,
                "umd_tree_cover_loss__year",
            ],
            (Analysis.tcl, "summary"): [threshold_field],
            (Analysis.glad, "daily_alerts"): [glad_conf_field, glad_date_field],
            (Analysis.glad, "weekly_alerts"): [
                glad_conf_field,
                "alert__year",
                "alert__week",
            ],
            (Analysis.integrated_alerts, "daily_alerts"): [
                "gfw_integrated_alerts__date",
            ],
            (Analysis.viirs, "daily_alerts"): [
                "alert__date",
            ],
            (Analysis.viirs, "all"): [
                "alert__date",
            ],
            (Analysis.viirs, "weekly_alerts"): [
                "alert__year",
                "alert__week",
            ],
            (Analysis.modis, "daily_alerts"): [
                "alert__date",
            ],
            (Analysis.modis, "weekly_alerts"): [
                "alert__year",
                "alert__week",
            ],
            (Analysis.burned_areas, "daily_alerts"): [
                "alert__date",
            ],
            (Analysis.burned_areas, "weekly_alerts"): [
                "alert__year",
                "alert__week",
            ],
        }

        try:
            analysis_cols = analysis_col_constructor[
                (self.table.analysis, analysis_agg)
            ]
        except KeyError:
            analysis_cols = []

        cluster: Optional[Index] = Index(
            index_type="btree", column_names=id_cols + analysis_cols
        )
        indices.append(cluster)

        if self.feature_type == "geostore":
            # this often uses up all the memory on the DB and fails since there are so many
            # geostore IDs, so don't cluster for geostore
            cluster = None

        if analysis_agg == "all":
            cluster = Index(index_type="gist", column_names=["geom_wm"])
            indices += [Index(index_type="gist", column_names=["geom"]), cluster]
        elif (
            self.table.analysis == Analysis.integrated_alerts
            and analysis_agg == "daily_alerts"
        ):
            # this table is multi-use, so also create indices for individual alerts
            glad_s2_cols = [
                "umd_glad_sentinel2_alerts__confidence",
                "umd_glad_sentinel2_alerts__date",
            ]
            wur_radd_cols = ["wur_radd_alerts__confidence", "wur_radd_alerts__date"]

            indices += [
                Index(index_type="btree", column_names=id_cols + glad_s2_cols),
                Index(index_type="btree", column_names=id_cols + wur_radd_cols),
            ]

        return indices, cluster

    @staticmethod
    def _get_partitions(
        analysis_agg: str, feature_agg: Optional[str] = None
    ) -> Optional[Partitions]:
        if analysis_agg == "all":
            # for all points, partition by month
            partition_schema = []
            for year in range(2012, 2023):
                for month in range(1, 13):
                    start_value = date(year, month, 1).strftime("%Y-%m-%d")
                    end_month = month + 1 if month < 12 else 1
                    end_year = year if month < 12 else year + 1
                    end_value = date(end_year, end_month, 1).strftime("%Y-%m-%d")
                    partition_suffix = f"y{year}_m{month}"
                    partition_schema.append(
                        Partition(
                            partition_suffix=partition_suffix,
                            start_value=start_value,
                            end_value=end_value,
                        )
                    )

            return Partitions(
                partition_type="range",
                partition_column="alert__date",
                partition_schema=partition_schema,
            )

        return None

    def _get_table_schema(self, source_uri: str) -> List[Dict[str, Any]]:
        bucket, key = get_s3_path_parts(source_uri)
        s3_host = (
            GLOBALS.aws_endpoint_uri
            if GLOBALS.aws_endpoint_uri
            else "https://s3.amazonaws.com"
        )
        http_uri = f"{s3_host}/{bucket}/{key}"

        LOGGER.info(f"Checking column names at source {http_uri}")
        src_url_open = urllib.request.urlopen(http_uri)  # type: ignore
        src_csv = csv.reader(
            io.TextIOWrapper(src_url_open, encoding="utf-8"), delimiter="\t"
        )
        header_row = next(src_csv)

        table_schema = []
        for field_name in header_row:
            is_whitelist = "whitelist" in source_uri
            field_type = self._get_field_type(field_name, is_whitelist)

            table_schema.append({"field_name": field_name, "field_type": field_type})

        return table_schema

    def _get_field_type(self, field, is_whitelist=False):
        if is_whitelist:
            # if whitelist, everything but ID fields should be bool
            if field in GeotrellisFeatureType.get_feature_fields(self.feature_type):
                if field == "adm1" or field == "adm2":
                    return "integer"
                else:
                    return "text"
            else:
                return "boolean"
        else:
            if (
                "__Mg" in field
                or field.endswith("__ha")
                or field.endswith("__K")
                or field.endswith("__MW")
                or field == "latitude"
                or field == "longitude"
            ):
                return "numeric"
            elif (
                field.endswith("__threshold")
                or field.endswith("__count")
                or field.endswith("__perc")
                or field.endswith("__year")
                or field.endswith("__week")
                or field == "adm1"
                or field == "adm2"
            ):
                return "integer"
            elif field.startswith("is__"):
                return "boolean"
            elif field.endswith("__date"):
                return "date"
            else:
                return "text"

    def _calculate_worker_count(self, limiting_src) -> int:
        """
        Calculate a heuristic for number of workers appropriate for job based
        on the size of the input features.

        Uses global constant WORKER_COUNT_PER_GB_FEATURES to determine number
        of worker per GB of features.
        Uses global constant WORKER_COUNT_MIN to determine minimum number of
        workers.

        Multiplies by weights for specific analyses.

        :return: number of workers appropriate for job size
        """
        if (
            self.sync_type == SyncType.rw_areas
            or self.table.analysis == Analysis.integrated_alerts
        ):
            return 30
        elif self.change_only and self.table.analysis == Analysis.glad:
            return 10

        # if using a wildcard for a folder, just use hardcoded value
        if "*" in limiting_src:
            if GLOBALS.env == "production":
                if self.table.analysis == Analysis.tcl:
                    return 200
                else:
                    return 100
            else:
                return 50

        byte_size = self._get_byte_size(limiting_src)

        analysis_weight = 1.0
        if (
            self.table.analysis == Analysis.tcl
            or self.table.analysis == Analysis.burned_areas
        ):
            analysis_weight *= 2
        if self.change_only:
            analysis_weight *= 0.75
        # wdpa just has very  complex geometries
        if self.table.dataset == "wdpa_protected_areas":
            analysis_weight *= 0.25

        analysis_weight *= 1 + (0.25 * self.retries)

        worker_count = round(
            (byte_size / 1000000000)
            * GLOBALS.worker_count_per_gb_features
            * analysis_weight
        )
        return max(worker_count, GLOBALS.worker_count_min)

    @staticmethod
    def _get_byte_size(src: str):
        bucket, key = get_s3_path_parts(src)
        resp = get_s3_client().head_object(Bucket=bucket, Key=key)
        return resp["ContentLength"]

    def _get_step(self) -> Dict[str, Any]:
        analysis = GeotrellisAnalysis[self.table.analysis].value
        if "firealerts" in analysis:
            analysis = "firealerts"

        step_args = [
            "spark-submit",
            "--deploy-mode",
            "cluster",
            "--class",
            "org.globalforestwatch.summarystats.SummaryMain",
            f"{GLOBALS.geotrellis_jar_path}/treecoverloss-assembly-{self.geotrellis_version}.jar",
        ]

        # after 1.5, analysis is an argument instead of an option
        if self.geotrellis_version < "1.5.0":
            step_args.append("--analysis")

        step_args += [
            analysis,
            "--output",
            self._get_result_path(),
            "--features",
            self.features_1x1,
            "--feature_type",
            self.feature_type.value.split("_")[0],
        ]

        # These limit the extent to look at for certain types of analyses
        if self.table.analysis == Analysis.tcl:
            step_args.append("--tcl")
        elif (
            self.table.analysis == Analysis.glad
            or self.table.analysis == Analysis.integrated_alerts
        ):
            step_args.append("--glad")

        if self.change_only:
            step_args.append("--change_only")

        if (
            GLOBALS.env != "production"
            and self.feature_type == GeotrellisFeatureType.gadm
        ):
            step_args.append("--iso_start")
            step_args.append("BRA")
            step_args.append("--iso_end")
            step_args.append("COK")

        return {
            "Name": self.table.analysis.value,
            "ActionOnFailure": "TERMINATE_CLUSTER",
            "HadoopJarStep": {"Jar": GLOBALS.command_runner_jar, "Args": step_args},
        }

    def _get_result_path(self, include_analysis=False) -> str:
        version = self.sync_version if self.sync_version else self.analysis_version
        result_path = f"s3://{GLOBALS.s3_bucket_pipeline}/geotrellis/results/{version}/{self.table.dataset}/{self.analysis_version}"
        if self.sync_type:
            result_path += f"/{self.sync_type.value}"
        if include_analysis:
            result_path += f"/{GeotrellisAnalysis[self.table.analysis].value}"

        return result_path

    def _run_job_flow(self, name, instances, steps, applications, configurations):
        client = get_emr_client()

        tags = [
            {"Key": "Project", "Value": "Global Forest Watch"},
            {"Key": "Job", "Value": "GeoTrellis Summary Statistics"},
            {"Key": "Dataset", "Value": self.table.dataset},
            {"Key": "Analysis", "Value": self.table.analysis},
        ]

        if self.sync_type:
            tags.append({"Key": "Sync Type", "Value": self.sync_type})

        # Spark/Scala upgrade in version 2.0.0
        emr_version = (
            GLOBALS.emr_version if self.geotrellis_version > "2.0.0" else "emr-6.1.0"
        )

        request = {
            "Name": name,
            "ReleaseLabel": emr_version,
            "LogUri": f"s3://{GLOBALS.s3_bucket_pipeline}/geotrellis/logs",
            "Steps": steps,
            "Instances": instances,
            "Applications": applications,
            "Configurations": configurations,
            "VisibleToAllUsers": True,
            "BootstrapActions": [
                {
                    "Name": "Install GDAL",
                    "ScriptBootstrapAction": {
                        "Path": f"s3://{GLOBALS.s3_bucket_pipeline}/geotrellis/bootstrap/gdal.sh",
                        "Args": ["3.1.2"],
                    },
                },
            ],
            "Tags": tags,
        }

        if GLOBALS.emr_instance_profile:
            request["JobFlowRole"] = GLOBALS.emr_instance_profile
        if GLOBALS.emr_service_role:
            request["ServiceRole"] = GLOBALS.emr_service_role

        LOGGER.info(f"Sending EMR request:\n{pformat(request)}")

        response = client.run_job_flow(**request)

        return response["JobFlowId"]

    @staticmethod
    def _instances(worker_count: int) -> Dict[str, Any]:
        core_count = math.ceil(worker_count / 8)
        task_count = worker_count - core_count

        instances = {
            "InstanceFleets": [
                {
                    "Name": "geotrellis-master",
                    "InstanceFleetType": "MASTER",
                    "TargetOnDemandCapacity": 1,
                    "InstanceTypeConfigs": [
                        {
                            "InstanceType": MASTER_INSTANCE_TYPE,
                            "EbsConfiguration": {
                                "EbsBlockDeviceConfigs": [
                                    {
                                        "VolumeSpecification": {
                                            "VolumeType": "gp2",
                                            "SizeInGB": 100,
                                        },
                                        "VolumesPerInstance": 1,
                                    }
                                ],
                                "EbsOptimized": True,
                            },
                        }
                    ],
                },
                {
                    "Name": "geotrellis-cores",
                    "InstanceFleetType": "CORE",
                    "TargetOnDemandCapacity": core_count,
                    "InstanceTypeConfigs": [
                        {
                            "InstanceType": instance_type,
                            "EbsConfiguration": {
                                "EbsBlockDeviceConfigs": [
                                    {
                                        "VolumeSpecification": {
                                            "VolumeType": "gp2",
                                            "SizeInGB": 100,
                                        },
                                        "VolumesPerInstance": 1,
                                    }
                                ],
                                "EbsOptimized": True,
                            },
                        }
                        for instance_type in WORKER_INSTANCE_TYPES
                    ],
                },
                {
                    "Name": "geotrellis-tasks",
                    "InstanceFleetType": "TASK",
                    "TargetSpotCapacity": task_count,
                    "InstanceTypeConfigs": [
                        {
                            "InstanceType": instance_type,
                            "EbsConfiguration": {
                                "EbsBlockDeviceConfigs": [
                                    {
                                        "VolumeSpecification": {
                                            "VolumeType": "gp2",
                                            "SizeInGB": 100,
                                        },
                                        "VolumesPerInstance": 1,
                                    }
                                ],
                                "EbsOptimized": True,
                            },
                        }
                        for instance_type in WORKER_INSTANCE_TYPES
                    ],
                },
            ],
            "KeepJobFlowAliveWhenNoSteps": False,
            "TerminationProtected": False,
        }

        if GLOBALS.ec2_key_name:
            instances["Ec2KeyName"] = GLOBALS.ec2_key_name

        if GLOBALS.public_subnet_ids:
            instances["Ec2SubnetIds"] = GLOBALS.public_subnet_ids

        return instances

    @staticmethod
    def _applications() -> List[Dict[str, str]]:
        return [
            {"Name": "Spark"},
            {"Name": "Zeppelin"},
            {"Name": "Ganglia"},
        ]

    def _configurations(self, worker_count: str) -> List[Dict[str, Any]]:
        executor_count = worker_count * 7
        partition_count = executor_count * 3

        spark_defaults = {
            "spark.yarn.appMasterEnv.GDAL_HTTP_MAX_RETRY": "3",
            "spark.driver.maxResultSize": "3G",
            "spark.yarn.appMasterEnv.LD_LIBRARY_PATH": "/usr/local/miniconda/lib/:/usr/local/lib",
            "spark.rdd.compress": "true",
            "spark.executorEnv.LD_LIBRARY_PATH": "/usr/local/miniconda/lib/:/usr/local/lib",
            "spark.executorEnv.AWS_REQUEST_PAYER": "requester",
            "spark.executorEnv.GDAL_HTTP_MAX_RETRY": "3",
            "spark.executorEnv.GDAL_DISABLE_READDIR_ON_OPEN": "EMPTY_DIR",
            "spark.yarn.appMasterEnv.GDAL_DISABLE_READDIR_ON_OPEN": "EMPTY_DIR",
            "spark.executor.defaultJavaOptions": "-XX:+UseParallelGC -XX:+UseParallelOldGC -XX:OnOutOfMemoryError='kill -9 %p'",
            "spark.executorEnv.GDAL_HTTP_RETRY_DELAY": "10",
            "spark.yarn.appMasterEnv.GDAL_HTTP_RETRY_DELAY": "10",
            "spark.shuffle.spill.compress": "true",
            "spark.yarn.appMasterEnv.AWS_REQUEST_PAYER": "requester",
            "spark.shuffle.compress": "true",
            "spark.shuffle.service.enabled": "true",
            "spark.driver.defaultJavaOptions": "-XX:+UseParallelGC -XX:+UseParallelOldGC -XX:OnOutOfMemoryError='kill -9 %p'",
            "spark.default.parallelism": str(partition_count),
            "spark.sql.shuffle.partitions": str(partition_count),
            "spark.executor.instances": str(executor_count),
            "spark.executor.memory": "6G",
            "spark.driver.memory": "6G",
            "spark.driver.cores": "1",
            "spark.executor.cores": "1",
            "spark.yarn.executor.memoryOverhead": "1G",
            "spark.dynamicAllocation.enabled": "false",
        }

        if self.geotrellis_version >= "2.0.0":
            spark_defaults.update(
                {
                    "spark.decommission.enabled": "true",
                    "spark.storage.decommission.enabled": "true",
                    "spark.storage.decommission.rddBlocks.enabled": "true",
                    "spark.storage.decommission.shuffleBlocks.enabled": "true",
                }
            )

        return [
            {
                "Classification": "spark",
                "Properties": {"maximizeResourceAllocation": "false"},
                "Configurations": [],
            },
            {
                "Classification": "spark-defaults",
                "Properties": spark_defaults,
                "Configurations": [],
            },
            {
                "Classification": "emrfs-site",
                "Properties": {"fs.s3.useRequesterPaysHeader": "true"},
                "Configurations": [],
            },
            {
                "Classification": "yarn-site",
                "Properties": {
                    "yarn.nodemanager.pmem-check-enabled": "false",
                    "yarn.resourcemanager.am.max-attempts": "1",
                    "yarn.nodemanager.vmem-check-enabled": "false",
                },
                "Configurations": [],
            },
        ]


class FireAlertsGeotrellisJob(GeotrellisJob):
    alert_type: str
    alert_sources: Optional[List[str]] = []

    FIRE_SOURCE_DEFAULT_PATHS: Dict[str, str] = {
        "viirs": f"s3://{GLOBALS.s3_bucket_data_lake}/nasa_viirs_fire_alerts/v1/vector/epsg-4326/tsv",
        "modis": f"s3://{GLOBALS.s3_bucket_data_lake}/nasa_modis_fire_alerts/v6/vector/epsg-4326/tsv",
        "burned_areas": f"s3://{GLOBALS.s3_bucket_data_lake}/umd_modis_burned_areas/raw",
    }

    def _get_step(self):
        step = super()._get_step()
        step_args = step["HadoopJarStep"]["Args"]

        step_args.append("--fire_alert_type")
        step_args.append(self.alert_type)

        if not self.alert_sources:
            self.alert_sources = self._get_default_alert_sources()

        for src in self.alert_sources:
            step_args.append("--fire_alert_source")
            step_args.append(src)

        return step

    def _get_default_alert_sources(self):
        if self.alert_type == "burned_areas":
            return [
                f"{self.FIRE_SOURCE_DEFAULT_PATHS[self.alert_type]}/*.csv",
            ]
        else:
            return [
                f"{self.FIRE_SOURCE_DEFAULT_PATHS[self.alert_type]}/scientific/*.tsv",
                f"{self.FIRE_SOURCE_DEFAULT_PATHS[self.alert_type]}/near_real_time/*.tsv",
            ]

    def _calculate_worker_count(self, limiting_src: str) -> int:
        if self.sync_version and self.alert_sources and len(self.alert_sources) == 1:
            return super()._calculate_worker_count(self.alert_sources[0])
        else:
            return super()._calculate_worker_count(limiting_src)<|MERGE_RESOLUTION|>--- conflicted
+++ resolved
@@ -228,7 +228,6 @@
                     table.dataset,
                     table.version,
                     table.source_uri,
-<<<<<<< HEAD
                     indices=(
                         [index.dict() for index in table.indices]
                         if table.indices
@@ -241,16 +240,8 @@
                         if table.partitions
                         else table.partitions
                     ),
-=======
-                    [index.dict() for index in table.indices]
-                    if table.indices
-                    else table.indices,
-                    table.cluster.dict() if table.cluster else table.cluster,
-                    table.table_schema,
-                    table.partitions.dict() if table.partitions else table.partitions,
->>>>>>> 0282d69a
+                    latitude_field=table.latitude_field,
                     longitude_field=table.longitude_field,
-                    latitude_field=table.latitude_field,
                 )
 
     def check_upload(self) -> JobStatus:
