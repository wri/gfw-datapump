--- conflicted
+++ resolved
@@ -11,11 +11,7 @@
 # installing dependencies to build package
 RUN pip install . -t python
 
-<<<<<<< HEAD
-# change 334234232311
-=======
-# change 00938433
->>>>>>> e91e4d4b
+# change 1337
 
 # Precompile all python packages and remove .py files
 RUN python -m compileall .
