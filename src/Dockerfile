FROM public.ecr.aws/lambda/python:3.10

ENV WORKDIR /opt
WORKDIR $WORKDIR

RUN mkdir -p /opt/python

# Make the dir and to install all packages into packages/
COPY . $WORKDIR

# installing dependencies to build package
RUN pip install . -t python

# This next line needs to be changed (just increment the number) in order
# to change the hash of the file and get TF to realize it needs to be
# redeployed. Ticket for a better solution:
# https://gfw.atlassian.net/browse/GTC-1250
<<<<<<< HEAD
# change 21
=======
# change 19
>>>>>>> 2254b98d

RUN yum install -y zip geos-devel

# Precompile all python packages and remove .py files
RUN find python/ -type f -name '*.pyc' -print0 | xargs -0 rm -rf
RUN find python/ -type d -a -name '__pycache__' -print0 | xargs -0 rm -rf

# Compress all source codes except files listed in .lambdaignore
RUN cat .lambdaignore | xargs zip -9qyr layer.zip python -x

CMD ["/bin/bash"]<|MERGE_RESOLUTION|>--- conflicted
+++ resolved
@@ -15,11 +15,7 @@
 # to change the hash of the file and get TF to realize it needs to be
 # redeployed. Ticket for a better solution:
 # https://gfw.atlassian.net/browse/GTC-1250
-<<<<<<< HEAD
-# change 21
-=======
-# change 19
->>>>>>> 2254b98d
+# change 20
 
 RUN yum install -y zip geos-devel
 
