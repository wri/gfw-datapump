--- conflicted
+++ resolved
@@ -11,11 +11,7 @@
 # installing dependencies to build package
 RUN pip install . -t python
 
-<<<<<<< HEAD
-# change 4573439388
-=======
-# change 3342342323
->>>>>>> 57dbec94
+# change 334234232311
 
 # Precompile all python packages and remove .py files
 RUN find python/ -type f -name '*.pyc' -print0 | xargs -0 rm -rf
