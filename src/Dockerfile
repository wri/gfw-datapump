--- conflicted
+++ resolved
@@ -11,11 +11,7 @@
 # installing dependencies to build package
 RUN pip install . -t python
 
-<<<<<<< HEAD
-# change 31854
-=======
-# change 31860
->>>>>>> 5bfdf940
+# change 31862
 
 # Precompile all python packages and remove .py files
 RUN find python/ -type f -name '*.pyc' -print0 | xargs -0 rm -rf
