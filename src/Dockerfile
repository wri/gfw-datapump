--- conflicted
+++ resolved
@@ -11,13 +11,9 @@
 # installing dependencies to build package
 RUN pip install . -t python
 
-<<<<<<< HEAD
-# change 4573439359
-=======
-# change 457367434393433223343
->>>>>>> 578618bd
+# change 4573439363
 
-#Precompile all python packages and remove .py files
+# Precompile all python packages and remove .py files
 RUN find python/ -type f -name '*.pyc' -print0 | xargs -0 rm -rf
 RUN find python/ -type d -a -name '__pycache__' -print0 | xargs -0 rm -rf
 
