FROM lambci/lambda:build-python3.7

ENV WORKDIR /opt
WORKDIR $WORKDIR

RUN mkdir -p /opt/python

# Make the dir and to install all packages into packages/
COPY . $WORKDIR

# installing dependencies to build package
RUN pip install . -t python

<<<<<<< HEAD
# change 05323436905943243206
=======
# change 32523234232343444343
>>>>>>> 022def0f

# Precompile all python packages and remove .py files
RUN find python/ -type f -name '*.pyc' -print0 | xargs -0 rm -rf
RUN find python/ -type d -a -name '__pycache__' -print0 | xargs -0 rm -rf

# Compress all source codes expect files listed in .lambdaignore
RUN cat .lambdaignore | xargs zip -9qyr layer.zip python -x

CMD ["/bin/bash"]<|MERGE_RESOLUTION|>--- conflicted
+++ resolved
@@ -11,11 +11,7 @@
 # installing dependencies to build package
 RUN pip install . -t python
 
-<<<<<<< HEAD
-# change 05323436905943243206
-=======
-# change 32523234232343444343
->>>>>>> 022def0f
+# change 0532343690594324320324324
 
 # Precompile all python packages and remove .py files
 RUN find python/ -type f -name '*.pyc' -print0 | xargs -0 rm -rf
