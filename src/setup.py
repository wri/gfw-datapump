from setuptools import find_packages, setup

setup(
    name="datapump",
    version="0.2.0",
    description="Data pipelines to ingest, analyze, and store new data.",
    packages=find_packages(),
    author="Justin Terry",
    license="MIT",
    install_requires=[
<<<<<<< HEAD
        "boto3~=1.26",
        "geojson~=3.0",
        "google-cloud-storage~=2.7",
        "pydantic~=1.10",
        "pyshp~=2.3",
        "requests~=2.28",
        "retry~=0.9",
=======
        "boto3~=1.10.7",
        "requests~=2.22.0",
        "geojson~=2.5.0",
        "google-cloud-storage~=2.1.0",
        "pyshp~=2.1.0",
        "pydantic~=1.7.2",
        "retry~=0.9.2",
>>>>>>> 0282d69a
    ],  # noqa: E231
)<|MERGE_RESOLUTION|>--- conflicted
+++ resolved
@@ -8,15 +8,6 @@
     author="Justin Terry",
     license="MIT",
     install_requires=[
-<<<<<<< HEAD
-        "boto3~=1.26",
-        "geojson~=3.0",
-        "google-cloud-storage~=2.7",
-        "pydantic~=1.10",
-        "pyshp~=2.3",
-        "requests~=2.28",
-        "retry~=0.9",
-=======
         "boto3~=1.10.7",
         "requests~=2.22.0",
         "geojson~=2.5.0",
@@ -24,6 +15,5 @@
         "pyshp~=2.1.0",
         "pydantic~=1.7.2",
         "retry~=0.9.2",
->>>>>>> 0282d69a
     ],  # noqa: E231
 )