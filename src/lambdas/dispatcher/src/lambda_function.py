--- conflicted
+++ resolved
@@ -4,7 +4,7 @@
 
 from datapump.clients.data_api import DataApiClient
 from datapump.clients.datapump_store import DatapumpStore
-from datapump.commands import Analysis, AnalysisCommand, SyncCommand
+from datapump.commands import Analysis, AnalysisCommand, SyncCommand, SetLatestCommand
 from datapump.globals import LOGGER
 from datapump.jobs.geotrellis import (
     ContinueGeotrellisJobsCommand,
@@ -13,23 +13,20 @@
 )
 from datapump.jobs.jobs import JobStatus
 from datapump.sync.sync import Syncer
-<<<<<<< HEAD
-from datapump.clients.datapump_store import DatapumpStore
-from datapump.commands import AnalysisCommand, SyncCommand, SetLatestCommand, Analysis
-=======
-from pydantic import ValidationError, parse_obj_as
->>>>>>> cc736f82
+from pydantic import parse_obj_as, ValidationError
 
 
 def handler(event, context):
     try:
-<<<<<<< HEAD
-        command = parse_obj_as(Union[AnalysisCommand, SyncCommand, ContinueGeotrellisJobsCommand, SetLatestCommand], event)
-=======
         command = parse_obj_as(
-            Union[AnalysisCommand, SyncCommand, ContinueGeotrellisJobsCommand], event
+            Union[
+                AnalysisCommand,
+                SyncCommand,
+                ContinueGeotrellisJobsCommand,
+                SetLatestCommand,
+            ],
+            event,
         )
->>>>>>> cc736f82
         client = DataApiClient()
 
         jobs = []
@@ -103,13 +100,15 @@
     return jobs
 
 
-def _set_latest(command: SetLatestCommand,  data_api_client: DataApiClient):
+def _set_latest(command: SetLatestCommand, data_api_client: DataApiClient):
     config_client = DatapumpStore()
     rows = config_client.get(analysis_version=command.parameters.analysis_version)
     datasets = data_api_client.get_datasets()
     for row in rows:
         ds_prefix = f"{row.dataset}__{row.analysis}__"
-        analysis_datasets = [ds["dataset"] for ds in datasets if ds["dataset"].startswith(ds_prefix)]
+        analysis_datasets = [
+            ds["dataset"] for ds in datasets if ds["dataset"].startswith(ds_prefix)
+        ]
 
         for ds in analysis_datasets:
             data_api_client.set_latest(ds, row.analysis_version)