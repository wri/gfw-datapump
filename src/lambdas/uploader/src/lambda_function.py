--- conflicted
+++ resolved
@@ -1,5 +1,3 @@
-from typing import Any, Dict, List
-
 from datapump.clients.data_api import DataApiClient
 from datapump.commands import Analysis
 from datapump.globals import GLOBALS, LOGGER
@@ -66,14 +64,10 @@
     if all_saved:
         if job.table.analysis == Analysis.glad and job.sync_version:
             for table in job.result_tables:
-<<<<<<< HEAD
                 client.set_latest(table.dataset, job.sync_version)
                 dataset = client.get_dataset(table.dataset)
                 versions = dataset["versions"]
-=======
-                dataset: Dict[str, Any] = client.get_dataset(table.dataset)
-                versions: List[str] = dataset["versions"]
->>>>>>> 05560bc6
+
                 versions_to_delete = versions[: -GLOBALS.max_versions]
                 for version in versions_to_delete:
                     client.delete_version(table.dataset, version)
