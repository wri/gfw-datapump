--- conflicted
+++ resolved
@@ -94,11 +94,13 @@
 
 
 def get_summary_analysis_steps(
-<<<<<<< HEAD
-    analyses, feature_src, feature_type, result_dir, get_summary=False, fire_config=None
-=======
-    analyses, feature_src, feature_type, result_dir, get_summary, geotrellis_jar=None
->>>>>>> 9aaaa04b
+    analyses,
+    feature_src,
+    feature_type,
+    result_dir,
+    get_summary=False,
+    fire_config=None,
+    geotrellis_jar=None,
 ):
     latest_jar = _get_geotrellis_jar(geotrellis_jar)
     steps = []
