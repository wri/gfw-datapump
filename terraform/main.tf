--- conflicted
+++ resolved
@@ -1,9 +1,5 @@
 terraform {
-<<<<<<< HEAD
   required_version = ">= 0.13, < 0.14"
-=======
-  required_version = ">=0.13, < 0.14"
->>>>>>> a0250b7b
   backend "s3" {
     key     = "user-aoi-batch.tfstate"
     region  = "us-east-1"
