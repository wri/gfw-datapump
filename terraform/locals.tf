--- conflicted
+++ resolved
@@ -3,10 +3,6 @@
   tf_state_bucket                        = "gfw-terraform${local.bucket_suffix}"
   tags                                   = data.terraform_remote_state.core.outputs.tags
   lambda_layer_geotrellis_summary_update = "../docker/geotrellis_summary_update/layer.zip"
-<<<<<<< HEAD
-  lambda_layer_shaply_pyyaml             = "../docker/shaply_pyyaml/layer.zip"
+  lambda_layer_shapely_pyyaml            = "../docker/shapely_pyyaml/layer.zip"
   name_suffix                            = "-${terraform.workspace}"
-=======
-  lambda_layer_shapely_pyyaml             = "../docker/shapely_pyyaml/layer.zip"
->>>>>>> f016f9b2
 }