resource "aws_lambda_layer_version" "geotrellis_summary_update" {
  layer_name          = "geotrellis_summary_update"
  filename            = local.lambda_layer_geotrellis_summary_update
  source_code_hash    = filebase64sha256(local.lambda_layer_geotrellis_summary_update)
  compatible_runtimes = [var.lambda_submit_job_runtime]
}

resource "aws_lambda_layer_version" "shapely_pyyaml" {
  layer_name          = "shapely_pyyaml"
  filename            = local.lambda_layer_shapely_pyyaml
  source_code_hash    = filebase64sha256(local.lambda_layer_shapely_pyyaml)
  compatible_runtimes = [var.lambda_submit_job_runtime]
}

resource "aws_lambda_function" "submit_job" {
  function_name    = "submit-job_geotrellis-summary-update${local.name_suffix}"
  filename         = data.archive_file.lambda_submit_job.output_path
  source_code_hash = data.archive_file.lambda_submit_job.output_base64sha256
  role             = aws_iam_role.geotrellis_summary_update_lambda.arn
  runtime          = var.lambda_submit_job_runtime
  handler          = "lambda_function.handler"
  memory_size      = var.lambda_submit_job_memory_size
  timeout          = var.lambda_submit_job_timeout
  publish          = true
  tags             = local.tags
  layers           = [aws_lambda_layer_version.geotrellis_summary_update.arn]
  environment {
    variables = {
      ENV                = var.environment
      S3_BUCKET_PIPELINE = data.terraform_remote_state.core.outputs.pipelines_bucket
      GEOTRELLIS_JAR     = var.geotrellis_jar
    }
  }
}

resource "aws_lambda_function" "upload_results_to_datasets" {
  function_name    = "upload-results-to-datasets_geotrellis-summary-update${local.name_suffix}"
  filename         = data.archive_file.lambda_upload_results_to_datasets.output_path
  source_code_hash = data.archive_file.lambda_upload_results_to_datasets.output_base64sha256
  role             = aws_iam_role.geotrellis_summary_update_lambda.arn
  runtime          = var.lambda_upload_results_runtime
  handler          = "lambda_function.handler"
  memory_size      = var.lambda_upload_results_memory_size
  timeout          = var.lambda_upload_results_timeout
  publish          = true
  tags             = local.tags
  layers           = [aws_lambda_layer_version.geotrellis_summary_update.arn]
  environment {
    variables = {
      ENV = var.environment
    }
  }
}

resource "aws_lambda_function" "check_datasets_saved" {
  function_name    = "check-datasets-saved_geotrellis-summary-update${local.name_suffix}"
  filename         = data.archive_file.lambda_check_datasets_saved.output_path
  source_code_hash = data.archive_file.lambda_check_datasets_saved.output_base64sha256
  role             = aws_iam_role.geotrellis_summary_update_lambda.arn
  runtime          = var.lambda_check_datasets_runtime
  handler          = "lambda_function.handler"
  memory_size      = var.lambda_check_datasets_memory_size
  timeout          = var.lambda_check_datasets_timeout
  publish          = true
  tags             = local.tags
  layers           = [aws_lambda_layer_version.geotrellis_summary_update.arn]
  environment {
    variables = {
      ENV = var.environment
    }
  }
}

resource "aws_lambda_function" "check_new_areas" {
  function_name    = "check-new-areas_geotrellis-summary-update${local.name_suffix}"
  filename         = data.archive_file.lambda_check_new_areas.output_path
  source_code_hash = data.archive_file.lambda_check_new_areas.output_base64sha256
  role             = aws_iam_role.geotrellis_summary_update_lambda.arn
  runtime          = var.lambda_check_new_areas_runtime
  handler          = "lambda_function.handler"
  memory_size      = var.lambda_check_new_areas_memory_size
  timeout          = var.lambda_check_new_areas_timeout
  publish          = true
  tags             = local.tags
<<<<<<< HEAD
  layers           = [aws_lambda_layer_version.geotrellis_summary_update.arn, aws_lambda_layer_version.shaply_pyyaml.arn]
=======
  layers           = [aws_lambda_layer_version.geotrellis_summary_update.arn, aws_lambda_layer_version.shapely_pyyaml.arn]
>>>>>>> f016f9b2
  environment {
    variables = {
      ENV                = var.environment
      S3_BUCKET_PIPELINE = data.terraform_remote_state.core.outputs.pipelines_bucket
      S3_BUCKET_DATALAKE = data.terraform_remote_state.core.outputs.data-lake_bucket
    }
  }
}

resource "aws_lambda_function" "update_new_area_statuses" {
  function_name    = "update-new-area-statuses_geotrellis-summary-update${local.name_suffix}"
  filename         = data.archive_file.lambda_update_new_area_statuses.output_path
  source_code_hash = data.archive_file.lambda_update_new_area_statuses.output_base64sha256
  role             = aws_iam_role.geotrellis_summary_update_lambda.arn
  runtime          = var.lambda_update_new_area_statuses_runtime
  handler          = "lambda_function.handler"
  memory_size      = var.lambda_update_new_area_statuses_memory_size
  timeout          = var.lambda_update_new_area_statuses_timeout
  publish          = true
  tags             = local.tags
  layers           = [aws_lambda_layer_version.geotrellis_summary_update.arn]
  environment {
    variables = {
      ENV                = var.environment
      S3_BUCKET_PIPELINE = data.terraform_remote_state.core.outputs.pipelines_bucket
    }
  }
}<|MERGE_RESOLUTION|>--- conflicted
+++ resolved
@@ -82,11 +82,7 @@
   timeout          = var.lambda_check_new_areas_timeout
   publish          = true
   tags             = local.tags
-<<<<<<< HEAD
-  layers           = [aws_lambda_layer_version.geotrellis_summary_update.arn, aws_lambda_layer_version.shaply_pyyaml.arn]
-=======
   layers           = [aws_lambda_layer_version.geotrellis_summary_update.arn, aws_lambda_layer_version.shapely_pyyaml.arn]
->>>>>>> f016f9b2
   environment {
     variables = {
       ENV                = var.environment
