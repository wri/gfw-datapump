--- conflicted
+++ resolved
@@ -25,7 +25,6 @@
   target_id = substr("${local.project}-nightly-new-glad-alerts-check${local.name_suffix}", 0, 64)
   arn       = aws_sfn_state_machine.new_glad_alerts.id
   role_arn  = aws_iam_role.datapump_states.arn
-<<<<<<< HEAD
   count     = var.environment == "production" || var.environment == "staging" ? 1 : 0
 }
 
@@ -34,8 +33,5 @@
   target_id = substr("${local.project}-nightly-fire-alerts${local.name_suffix}", 0, 64)
   arn       = aws_sfn_state_machine.new_fire_alerts.id
   role_arn  = aws_iam_role.datapump_states.arn
-  //count     = var.environment == "production" || var.environment == "staging" ? 1 : 0
-=======
   count     = var.environment == "production" || var.environment == "staging"? 1 : 0
->>>>>>> 672241b1
 }